--- conflicted
+++ resolved
@@ -15,14 +15,9 @@
 import           Serokell.Util.OptParse     (fromParsec)
 import           Universum
 
-<<<<<<< HEAD
 import           Pos.CLI                    (addrParser, dhtKeyParser, dhtNodeParser,
                                              sscAlgoParser)
-import           Pos.DHT                    (DHTKey, DHTNode)
-=======
-import           Pos.CLI                    (dhtKeyParser, dhtNodeParser, sscAlgoParser)
 import           Pos.DHT.Model              (DHTKey, DHTNode)
->>>>>>> a40aa85f
 import           Pos.Ssc.SscAlgo            (SscAlgo (..))
 
 
