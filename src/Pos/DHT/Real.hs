--- conflicted
+++ resolved
@@ -12,13 +12,8 @@
        , KademliaDHTConfig(..)
        ) where
 
-<<<<<<< HEAD
-import           Control.Concurrent.STM    (STM, TVar, atomically, newTVar, readTVar,
-                                            writeTVar)
-=======
 import           Control.Concurrent.STM    (STM, TVar, atomically, modifyTVar, newTVar,
                                             readTVar, writeTVar)
->>>>>>> 9169a701
 import           Control.Monad.Catch       (MonadCatch, MonadMask, MonadThrow, finally,
                                             throwM)
 import           Control.Monad.Trans.Class (MonadTrans)
@@ -27,13 +22,8 @@
 import           Control.TimeWarp.Rpc      (BinaryP (..), Binding (..), ListenerH (..),
                                             MonadDialog, MonadResponse,
                                             MonadTransfer (..), NetworkAddress,
-<<<<<<< HEAD
-                                            RawData (..), hoistRespCond, listenR,
-                                            messageName, sendH, sendR)
-=======
                                             RawData (..), TransferException (..),
                                             hoistRespCond, listenR, sendH, sendR)
->>>>>>> 9169a701
 import           Control.TimeWarp.Timed    (MonadTimed, ThreadId, fork, killThread)
 import           Data.Binary               (Binary, decodeOrFail, encode)
 import qualified Data.ByteString           as BS
@@ -42,12 +32,7 @@
 import           Data.Hashable             (hash)
 import           Data.Proxy                (Proxy (..))
 import           Data.Text                 (Text)
-<<<<<<< HEAD
-import           Formatting                (int, sformat, shown, stext, (%))
-import qualified ListT                     as ListT
-=======
 import           Formatting                (build, int, sformat, shown, stext, (%))
->>>>>>> 9169a701
 import qualified Network.Kademlia          as K
 import           Pos.DHT                   (DHTData, DHTException (..), DHTKey,
                                             DHTMsgHeader (..), DHTNode (..),
@@ -56,18 +41,11 @@
                                             ListenerDHT (..), MonadDHT (..),
                                             MonadMessageDHT (..),
                                             MonadResponseDHT (closeResponse),
-<<<<<<< HEAD
-                                            WithDefaultMsgHeader (..), defaultSendToNode,
-                                            filterByNodeType, joinNetworkNoThrow,
-                                            randomDHTKey, withDhtLogger)
-import qualified STMContainers.Map         as STM
-=======
                                             WithDefaultMsgHeader (..),
                                             defaultSendToNeighbors, defaultSendToNode,
                                             filterByNodeType, joinNetworkNoThrow,
                                             randomDHTKey, withDhtLogger)
 import           Pos.Util                  (messageName')
->>>>>>> 9169a701
 import           Universum                 hiding (finally, fromStrict, killThread,
                                             toStrict)
 
@@ -92,19 +70,10 @@
 data KademliaDHTContext m = KademliaDHTContext
     { kdcHandle               :: DHTHandle
     , kdcKey                  :: DHTKey
-<<<<<<< HEAD
-    , kdcMsgThreadId          :: TVar (Maybe (ThreadId (KademliaDHT m)))
-    , kdcInitialPeers_        :: [DHTNode]
-    , kdcListenByBinding      :: Binding -> KademliaDHT m ()
-    , kdcStopped              :: TVar Bool
-    -- TODO [CSL-4] temporary code, to remove (after TW-47)
-    , kdcOutboundListeners    :: STM.Map NetworkAddress (ThreadId (KademliaDHT m))
-=======
     , kdcMsgThreadIds         :: TVar ([ThreadId (KademliaDHT m)])
     , kdcInitialPeers_        :: [DHTNode]
     , kdcListenByBinding      :: Binding -> KademliaDHT m ()
     , kdcStopped              :: TVar Bool
->>>>>>> 9169a701
     , kdcNoCacheMessageNames_ :: [Text]
     }
 
@@ -131,22 +100,6 @@
 instance (MonadIO m, WithNamedLogger m, MonadCatch m) =>
          WithDefaultMsgHeader (KademliaDHT m) where
     defaultMsgHeader msg = do
-<<<<<<< HEAD
-        noCacheNames <- KademliaDHT $ asks kdcNoCacheMessageNames_
-        let header =
-                SimpleHeader . isJust . find ((==) . messageName $ proxyOf msg) $
-                noCacheNames
-        withDhtLogger $
-            logDebug $
-            sformat
-                ("Preparing message " % stext % ": header " % shown)
-                (messageName $ proxyOf msg)
-                header
-        pure header
-
-proxyOf :: a -> Proxy a
-proxyOf _ = Proxy
-=======
         -- *-- Caches are disabled now for non-broadcast messages
         --     uncomment lines below to enable them
         --noCacheNames <- KademliaDHT $ asks kdcNoCacheMessageNames_
@@ -161,7 +114,6 @@
         --        (messageName' msg)
         --        header
         pure header
->>>>>>> 9169a701
 
 instance MonadTrans KademliaDHT where
   lift = KademliaDHT . lift
@@ -178,30 +130,6 @@
       joinNetworkNoThrow kdcInitialPeers
       action
     startMsgThread = do
-<<<<<<< HEAD
-      (tvar, listenByBinding) <- KademliaDHT $ (,) <$> asks kdcMsgThreadId <*> asks kdcListenByBinding
-      tId <- fork . listenByBinding $ AtPort kdcPort
-      liftIO . atomically $ writeTVar tvar (Just tId)
-
-stopDHT :: (MonadTimed m, MonadIO m) => KademliaDHT m ()
-stopDHT = do
-    (kdcH, threadTV, outMap, stoppedTV) <- KademliaDHT $ (,,,)
-            <$> asks kdcHandle
-            <*> asks kdcMsgThreadId
-            <*> asks kdcOutboundListeners
-            <*> asks kdcStopped
-    liftIO . atomically $ writeTVar stoppedTV True
-    liftIO $ K.close kdcH
-    mThreadId <- liftIO . atomically $ do
-      tId <- readTVar threadTV
-      writeTVar threadTV Nothing
-      pure tId
-    case mThreadId of
-      Just tid -> killThread tid
-      _        -> pure ()
-    outThreads <- liftIO $ atomically $ ListT.toList (STM.stream outMap) <* STM.deleteAll outMap
-    mapM_ killThread $ map snd outThreads
-=======
       (tvar, listenByBinding) <- KademliaDHT $ (,) <$> asks kdcMsgThreadIds <*> asks kdcListenByBinding
       tId <- fork . listenByBinding $ AtPort kdcPort
       liftIO . atomically $ modifyTVar tvar (tId:)
@@ -216,7 +144,6 @@
     liftIO $ K.close kdcH
     threadIds <- liftIO . atomically $ readTVar threadsTV <* writeTVar threadsTV []
     mapM_ killThread threadIds
->>>>>>> 9169a701
 
 startDHT :: (MonadTimed m, MonadIO m, MonadDialog BinaryP m, WithNamedLogger m, MonadCatch m) => KademliaDHTConfig m -> m (KademliaDHTContext m)
 startDHT KademliaDHTConfig {..} = do
@@ -229,16 +156,6 @@
             (log' logDebug)
             (log' logError)
     kdcStopped <- liftIO . atomically $ newTVar False
-<<<<<<< HEAD
-    kdcMsgThreadId <- liftIO . atomically $ newTVar Nothing
-    let kdcInitialPeers_ = kdcInitialPeers
-    kdcOutboundListeners <- liftIO STM.newIO
-    msgCache <- liftIO . atomically $ newTVar (LRU.newLRU (Just $ toInteger kdcMessageCacheSize) :: LRU.LRU Int ())
-    let kdcListenByBinding =
-          \binding -> do
-                logInfo $ sformat ("Listening on binding " % shown) binding
-                listenR binding (convert <$> kdcListeners) (convert' $ rawListener kdcEnableBroadcast msgCache kdcStopped)
-=======
     kdcMsgThreadIds <- liftIO . atomically $ newTVar []
     let kdcInitialPeers_ = kdcInitialPeers
     msgCache <- liftIO . atomically $ newTVar (LRU.newLRU (Just $ toInteger kdcMessageCacheSize) :: LRU.LRU Int ())
@@ -246,18 +163,13 @@
           \binding -> do
                 listenR binding (convert <$> kdcListeners) (convert' $ rawListener kdcEnableBroadcast msgCache kdcStopped)
                 logInfo $ sformat ("Listening on binding " % shown) binding
->>>>>>> 9169a701
     logInfo $ sformat ("Launching Kademlia, noCacheMessageNames=" % shown) kdcNoCacheMessageNames
     let kdcNoCacheMessageNames_ = kdcNoCacheMessageNames
     pure $ KademliaDHTContext {..}
   where
     convert :: ListenerDHT m -> ListenerH BinaryP DHTMsgHeader m
     convert (ListenerDHT f) = ListenerH $ \(_, m) -> getDHTResponseT $ f m
-<<<<<<< HEAD
-    log' log =  usingLoggerName ("kademlia" <> "instance") . log . toText
-=======
     log' logF =  usingLoggerName ("kademlia" <> "instance") . logF . toText
->>>>>>> 9169a701
     convert' handler = getDHTResponseT . handler
 
 -- | Return 'True' if the message should be processed, 'False' if only
@@ -271,13 +183,8 @@
         closeResponse
         throwM $ FatalError "KademliaDHT stopped"
     let mHash = hash raw
-<<<<<<< HEAD
-    logDebug $
-        sformat ("Received message " % shown % ", hash=" % int) h mHash
-=======
     --logDebug $
     --    sformat ("Received message " % shown % ", hash=" % int) h mHash
->>>>>>> 9169a701
     ignoreMsg <- case h of
                    SimpleHeader True -> return False
                    _                 -> liftIO . atomically $ updCache cache mHash
@@ -310,23 +217,6 @@
       Just _ -> writeTVar cacheTV cache' >> pure True
       _      -> writeTVar cacheTV (LRU.insert dataHash () cache') >> pure False
 
-<<<<<<< HEAD
--- TODO [CSL-4] remove this code after TW-47 is done (!!)
-registerOutboundHandler :: (MonadTimed m, MonadIO m) => NetworkAddress -> KademliaDHT m ()
-registerOutboundHandler addr = do
-    m <- KademliaDHT $ asks kdcOutboundListeners
-    -- Here is possibility of race condition, but this code is temp solution
-    mTid <- liftIO . atomically $ addr `STM.lookup` m
-    case mTid of
-      Just _ -> return ()
-      Nothing -> do
-        tid <- fork listenOutbound
-        liftIO . atomically $ STM.insert tid addr m
-  where
-    listenOutbound = KademliaDHT (asks kdcListenByBinding) >>= ($ AtConnTo addr)
-=======
->>>>>>> 9169a701
-
 sendToNetworkR :: MonadDialog BinaryP m => RawData -> m ()
 sendToNetworkR = sendToNetworkImpl sendR
 
@@ -337,10 +227,6 @@
        => MonadMessageDHT (KademliaDHT m) where
     sendToNetwork = sendToNetworkImpl sendH
     sendToNode addr msg = do
-<<<<<<< HEAD
-      registerOutboundHandler addr
-      defaultSendToNode addr msg
-=======
         defaultSendToNode addr msg
         fork listenOutbound >>= updateTIds
       where
@@ -351,7 +237,6 @@
         handleTE e = logDebug $ sformat ("Error listening outbound connection to " % shown % ": " % build) addr e
         updateTIds tid = KademliaDHT (asks kdcMsgThreadIds)
                             >>= \tvar -> (liftIO . atomically $ modifyTVar tvar (tid:))
->>>>>>> 9169a701
 
 instance (MonadIO m, MonadCatch m, WithNamedLogger m) => MonadDHT (KademliaDHT m) where
 
