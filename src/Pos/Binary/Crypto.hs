--- conflicted
+++ resolved
@@ -35,23 +35,11 @@
 import           Pos.Crypto.SecretSharing (EncShare (..), Secret (..), SecretProof (..),
                                            SecretSharingExtra (..), Share (..),
                                            VssKeyPair (..), VssPublicKey (..))
-<<<<<<< HEAD
-import           Pos.Crypto.Signing       (ProxyCert (..), ProxyDSignature (..),
-                                           ProxyISignature (..), ProxySecretKey (..),
-                                           PublicKey (..), SecretKey (..), Signature (..),
-                                           Signed (..), publicKeyLength, putAssertLength,
-                                           secretKeyLength, signatureLength)
-import           Pos.Util                 (AsBinary (..), AsBinaryClass (..),
-                                           getCopyBinary, putCopyBinary)
-=======
-import           Pos.Crypto.SerTypes      (LEncShare (..), LSecret (..),
-                                           LSecretProof (..), LSecretSharingExtra (..),
-                                           LShare (..), LVssPublicKey (..))
 import           Pos.Crypto.Signing       (ProxyCert (..), ProxySecretKey (..),
                                            ProxySignature (..), PublicKey (..),
                                            SecretKey (..), Signature (..), Signed (..))
-import           Pos.Util                 (getCopyBinary, putCopyBinary)
->>>>>>> f2cab2fc
+import           Pos.Util                 (AsBinary (..), AsBinaryClass (..),
+                                           getCopyBinary, putCopyBinary)
 
 instance Bi a => Bi (WithHash a) where
     put = put. whData
