--- conflicted
+++ resolved
@@ -64,14 +64,8 @@
 
 -- | NodeContext contains runtime context of node.
 data NodeContext ssc = NodeContext
-<<<<<<< HEAD
     { ncJLFile              :: !(Maybe (MVar FilePath))
-=======
-    { ncSlottingState       :: !(STM.TVar SlottingState)
-    -- ^ Data needed for the slotting algorithm to work
-    , ncJLFile              :: !(Maybe (MVar FilePath))
     -- @georgeee please add documentation when you see this comment
->>>>>>> b96729bd
     , ncSscContext          :: !(SscNodeContext ssc)
     -- @georgeee please add documentation when you see this comment
     , ncBlkSemaphore        :: !(MVar HeaderHash)
