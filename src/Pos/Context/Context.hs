{-# LANGUAGE ExistentialQuantification #-}
{-# LANGUAGE Rank2Types                #-}
{-# LANGUAGE TemplateHaskell           #-}

-- | Runtime context of node.

module Pos.Context.Context
       ( LrcSyncData
       , NodeContext (..)
       , ncPublicKey
       , ncPubKeyAddress
       , ncGenesisLeaders
       , ncGenesisUtxo
       , NodeParams(..)
       , BaseParams(..)
       , RelayInvQueue
       , SomeInvMsg (..)
       ) where

import           Control.Concurrent.STM           (TBQueue)
import qualified Control.Concurrent.STM           as STM
<<<<<<< HEAD
import           Data.Text.Buildable              (Buildable)
import           Node.Message                     (Message)
import           Pos.Binary.Class                 (Bi)
=======
import           Control.Concurrent.STM.TBQueue   (TBQueue)
import           Data.Time.Clock                  (UTCTime)
import           Pos.Communication.Types.Protocol (NodeId)
>>>>>>> f671acb9
import           System.Wlog                      (LoggerConfig)
import           Universum

import           Pos.Communication.Types.Protocol (NodeId)
import           Pos.Communication.Types.Relay    (InvOrData, ReqMsg)
import           Pos.Crypto                       (PublicKey, toPublic)
import           Pos.Genesis                      (genesisLeaders)
import           Pos.Launcher.Param               (BaseParams (..), NodeParams (..))
import           Pos.Slotting.Types               (SlottingState)
import           Pos.Ssc.Class.Types              (Ssc (SscNodeContext))
import           Pos.Types                        (Address, BlockHeader, EpochIndex,
                                                   HeaderHash, SlotLeaders, Utxo,
                                                   makePubKeyAddress)
import           Pos.Update.Poll.Types            (ConfirmedProposalState)
import           Pos.Util                         (NE, NewestFirst)
import           Pos.Util.UserSecret              (UserSecret)

----------------------------------------------------------------------------
-- NodeContext
----------------------------------------------------------------------------

-- | Data used for LRC syncronization. First value is __False__ iff
-- LRC is running now. Second value is last epoch for which we have
-- already computed LRC.
type LrcSyncData = (Bool, EpochIndex)

data SomeInvMsg =
    forall tag key contents .
        ( Message (InvOrData tag key contents)
        , Bi (InvOrData tag key contents)
        , Buildable tag,
          Buildable key
        , Message (ReqMsg key tag)
        , Bi (ReqMsg key tag))
        => SomeInvMsg !(InvOrData tag key contents)

-- | Queue of InvMsges which should be propagated.
type RelayInvQueue = TBQueue SomeInvMsg

-- | NodeContext contains runtime context of node.
data NodeContext ssc = NodeContext
    { ncSlottingState       :: !(STM.TVar SlottingState)
    -- ^ Data needed for the slotting algorithm to work
    , ncJLFile              :: !(Maybe (MVar FilePath))
    -- @georgeee please add documentation when you see this comment
    , ncSscContext          :: !(SscNodeContext ssc)
    -- @georgeee please add documentation when you see this comment
    , ncBlkSemaphore        :: !(MVar HeaderHash)
    -- ^ Semaphore which manages access to block application.
    -- Stored hash is a hash of last applied block.
    , ncLrcSync             :: !(STM.TVar LrcSyncData)
    -- ^ Primitive for synchronization with LRC.
    , ncUserSecret          :: !(STM.TVar UserSecret)
    -- ^ Secret keys (and path to file) which are used to send transactions
    , ncBlockRetrievalQueue :: !(TBQueue (NodeId, NewestFirst NE (BlockHeader ssc)))
    -- ^ Concurrent queue that holds block headers that are to be
    -- downloaded.
    , ncRecoveryHeader      :: !(STM.TMVar (NodeId, BlockHeader ssc))
    -- ^ In case of recovery mode this variable holds the latest
    -- header hash we know about so we can do chained block
    -- requests. Invariant: this mvar is full iff we're more than
    -- 'recoveryHeadersMessage' blocks deep relatively to some valid
    -- header and we're downloading blocks. Every time we get block
    -- that's more difficult than this one, we overwrite. Every time
    -- we process some blocks and fail or see that we've downloaded
    -- this header, we clean mvar.
    , ncUpdateSemaphore     :: !(MVar ConfirmedProposalState)
    -- ^ A semaphore which is unlocked when update data is downloaded
    -- and ready to apply
    , ncInvPropagationQueue :: !RelayInvQueue
    , ncLoggerConfig        :: !LoggerConfig
    -- ^ Logger config, as taken/read from CLI
    , ncNodeParams          :: !NodeParams
    -- ^ Params node is launched with
    , ncShutdownFlag        :: !(STM.TVar Bool)
    -- ^ If this flag is `True`, then workers should stop.
    , ncShutdownNotifyQueue :: !(TBQueue ())
    -- ^ A queue which is used to count how many workers have successfully
    -- terminated
    , ncSendLock            :: !(Maybe (MVar ()))
    -- ^ Exclusive lock for sending messages to other nodes
    -- (if Nothing, no lock used)
    , ncStartTime           :: !UTCTime
    -- ^ Time when node was started ('NodeContext' initialized).
    }

----------------------------------------------------------------------------
-- Helper functions
----------------------------------------------------------------------------

-- | Generate 'PublicKey' from 'SecretKey' of 'NodeContext'.
ncPublicKey :: NodeContext ssc -> PublicKey
ncPublicKey = toPublic . npSecretKey . ncNodeParams

-- | Generate 'Address' from 'SecretKey' of 'NodeContext'
ncPubKeyAddress :: NodeContext ssc -> Address
ncPubKeyAddress = makePubKeyAddress . ncPublicKey

ncGenesisUtxo :: NodeContext ssc -> Utxo
ncGenesisUtxo = npCustomUtxo . ncNodeParams

ncGenesisLeaders :: NodeContext ssc -> SlotLeaders
ncGenesisLeaders = genesisLeaders . ncGenesisUtxo<|MERGE_RESOLUTION|>--- conflicted
+++ resolved
@@ -19,15 +19,10 @@
 
 import           Control.Concurrent.STM           (TBQueue)
 import qualified Control.Concurrent.STM           as STM
-<<<<<<< HEAD
 import           Data.Text.Buildable              (Buildable)
+import           Data.Time.Clock                  (UTCTime)
 import           Node.Message                     (Message)
 import           Pos.Binary.Class                 (Bi)
-=======
-import           Control.Concurrent.STM.TBQueue   (TBQueue)
-import           Data.Time.Clock                  (UTCTime)
-import           Pos.Communication.Types.Protocol (NodeId)
->>>>>>> f671acb9
 import           System.Wlog                      (LoggerConfig)
 import           Universum
 
