--- conflicted
+++ resolved
@@ -10,22 +10,12 @@
 import           Control.Monad.Trans         (MonadTrans)
 import           Universum
 
-<<<<<<< HEAD
 import           Pos.Communication.PeerState (PeerStateHolder)
 import qualified Pos.Context                 as PC
 import           Pos.Delegation.Class        (DelegationT (..))
-import           Pos.DHT.Model               (DHTResponseT)
-import           Pos.DHT.Real                (KademliaDHT)
 import           Pos.Ssc.Extra               (SscHolder (..))
 import qualified Pos.Txp.Holder              as Modern
 import           Pos.Update                  (USHolder (..))
-=======
-import qualified Pos.Context                as PC
-import           Pos.Delegation.Class       (DelegationT (..))
-import           Pos.Ssc.Extra              (SscHolder (..))
-import qualified Pos.Txp.Holder             as Modern
-import           Pos.Update                 (USHolder (..))
->>>>>>> a64e0aac
 
 import           Pos.Wallet.Context.Context  (WalletContext, fromNodeCtx)
 
@@ -37,11 +27,7 @@
 
 instance (Monad m, WithWalletContext m) => WithWalletContext (ReaderT a m)
 instance (Monad m, WithWalletContext m) => WithWalletContext (StateT a m)
-<<<<<<< HEAD
-instance (Monad m, WithWalletContext m) => WithWalletContext (DHTResponseT s m)
 instance (Monad m, WithWalletContext m) => WithWalletContext (PeerStateHolder s m)
-=======
->>>>>>> a64e0aac
 
 instance Monad m => WithWalletContext (PC.ContextHolder ssc m) where
     getWalletContext = fromNodeCtx <$> PC.getNodeContext
