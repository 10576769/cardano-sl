{-# LANGUAGE ScopedTypeVariables #-}
{-# LANGUAGE TypeOperators       #-}

-- | Module for full-node implementation of Daedalus API

module Pos.Wallet.Web.Server.Full
       ( walletServeWebFull
       , walletServerOuts
       ) where

import           Control.Concurrent.STM        (TVar)
import qualified Control.Monad.Catch           as Catch
import           Control.Monad.Except          (MonadError (throwError))
import           Mockable                      (runProduction)
import           Network.Wai                   (Application)
import           Pos.Ssc.Extra.Class           (askSscMem)
import           Servant.Server                (Handler)
import           Servant.Utils.Enter           ((:~>) (..))
import           System.Wlog                   (logInfo, usingLoggerName)
import           Universum

import           Pos.Communication.PeerState   (PeerStateSnapshot, WithPeerState (..),
                                                getAllStates, peerStateFromSnapshot,
                                                runPeerStateHolder)
import           Pos.Communication.Protocol    (SendActions)
import           Pos.Constants                 (isDevelopment)
import           Pos.Context                   (NodeContext, getNodeContext,
                                                runContextHolder)
import           Pos.Crypto                    (noPassEncrypt)
import           Pos.DB                        (NodeDBs, getNodeDBs, runDBHolder)
import           Pos.Delegation.Class          (DelegationWrap, askDelegationState)
import           Pos.Delegation.Holder         (runDelegationTFromTVar)
import           Pos.DHT.Real                  (KademliaDHTInstance)
import           Pos.Discovery                 (askDHTInstance, runDiscoveryKademliaT)
import           Pos.Genesis                   (genesisDevSecretKeys)
import           Pos.Slotting                  (NtpSlottingVar, SlottingVar,
                                                askFullNtpSlotting, askSlotting,
                                                runNtpSlotting, runSlottingHolder)
import           Pos.Ssc.Class                 (SscConstraint)
import           Pos.Ssc.Extra                 (SscState, runSscHolder)
import           Pos.Txp                       (GenericTxpLocalData, askTxpMem,
                                                runTxpHolder)
import           Pos.Wallet.KeyStorage         (MonadKeys (..), addSecretKey)
import           Pos.Wallet.SscType            (WalletSscType)
import           Pos.Wallet.Web.Server.Methods (WalletWebHandler, walletApplication,
                                                walletServeImpl, walletServer,
                                                walletServerOuts)
import           Pos.Wallet.Web.Server.Sockets (ConnectionsVar, WalletWebSockets,
                                                getWalletWebSockets, runWalletWS)
<<<<<<< HEAD
import           Pos.Wallet.Web.State          (WalletState, WalletWebDB,
                                                getWalletWebState, runWalletWebDB)
import           Pos.WorkMode                  (RawRealMode, TxpExtra_TMP)

walletServeWebFull
    :: SscConstraint WalletSscType
    => RawRealMode WalletSscType (Set NodeId)
    -> SendActions (WalletWebHandler (RawRealMode WalletSscType))
=======
import           Pos.Wallet.Web.State          (WalletState, WalletWebDB, runWalletWebDB)
import           Pos.Wallet.Web.State.State    (getWalletWebState)
import           Pos.WorkMode                  (RawRealModeK, TxpExtra_TMP)


walletServeWebFull
    :: forall ssc.
       (SscConstraint ssc)
    => SendActions (RawRealModeK ssc)
>>>>>>> 5da4fdff
    -> Bool      -- whether to include genesis keys
    -> Word16
<<<<<<< HEAD
    -> WalletWebHandler (RawRealMode WalletSscType) ()
walletServeWebFull getPeers sendActions debug = walletServeImpl action
  where
    action :: WalletWebHandler (RawRealMode WalletSscType) Application
=======
    -> RawRealModeK ssc ()
walletServeWebFull sendActions debug = walletServeImpl action
  where
    action :: WalletWebHandler (RawRealModeK ssc) Application
>>>>>>> 5da4fdff
    action = do
        logInfo "DAEDALUS has STARTED!"
        when (isDevelopment && debug) $
            mapM_ (addSecretKey . noPassEncrypt) genesisDevSecretKeys
        walletApplication $ walletServer sendActions nat

<<<<<<< HEAD
type WebHandler = WalletWebSockets (WalletWebDB (RawRealMode WalletSscType))
=======
type WebHandler ssc = WalletWebSockets (WalletWebDB (RawRealModeK ssc))
>>>>>>> 5da4fdff

nat :: WebHandler (WebHandler :~> Handler)
nat = do
    ws         <- getWalletWebState
    tlw        <- askTxpMem
    ssc        <- askSscMem
    delWrap    <- askDelegationState
    psCtx      <- getAllStates
    nc         <- getNodeContext
    modernDB   <- getNodeDBs
    conn       <- getWalletWebSockets
    slotVar    <- askSlotting
    ntpSlotVar <- askFullNtpSlotting
    kinst      <- askDHTInstance
    pure $ NT (convertHandler nc modernDB tlw ssc ws delWrap
                              psCtx conn slotVar ntpSlotVar kinst)

convertHandler
    :: NodeContext WalletSscType              -- (.. insert monad `m` here ..)
    -> NodeDBs
    -> GenericTxpLocalData TxpExtra_TMP
    -> SscState WalletSscType
    -> WalletState
    -> (TVar DelegationWrap)
    -> PeerStateSnapshot
    -> ConnectionsVar
    -> SlottingVar
<<<<<<< HEAD
    -> NtpSlottingVar
    -> WebHandler a
=======
    -> (Bool, NtpSlottingVar)
    -> KademliaDHTInstance
    -> WebHandler ssc a
>>>>>>> 5da4fdff
    -> Handler a
convertHandler nc modernDBs tlw ssc ws delWrap psCtx
               conn slotVar ntpSlotVar kinst handler = do
    liftIO ( runProduction
           . usingLoggerName "wallet-api"
           . runContextHolder nc
           . runDBHolder modernDBs
           . runSlottingHolder slotVar
           . runNtpSlotting ntpSlotVar
           . runSscHolder ssc
           . runTxpHolder tlw
           . runDelegationTFromTVar delWrap
           . (\m -> flip runPeerStateHolder m =<< peerStateFromSnapshot psCtx)
           . runDiscoveryKademliaT kinst
           . runWalletWebDB ws
           . runWalletWS conn
           $ handler
           ) `Catch.catches` excHandlers
  where
    excHandlers = [Catch.Handler catchServant]
    catchServant = throwError<|MERGE_RESOLUTION|>--- conflicted
+++ resolved
@@ -47,50 +47,26 @@
                                                 walletServerOuts)
 import           Pos.Wallet.Web.Server.Sockets (ConnectionsVar, WalletWebSockets,
                                                 getWalletWebSockets, runWalletWS)
-<<<<<<< HEAD
 import           Pos.Wallet.Web.State          (WalletState, WalletWebDB,
                                                 getWalletWebState, runWalletWebDB)
-import           Pos.WorkMode                  (RawRealMode, TxpExtra_TMP)
+import           Pos.WorkMode                  (RawRealModeK, TxpExtra_TMP)
 
 walletServeWebFull
     :: SscConstraint WalletSscType
-    => RawRealMode WalletSscType (Set NodeId)
-    -> SendActions (WalletWebHandler (RawRealMode WalletSscType))
-=======
-import           Pos.Wallet.Web.State          (WalletState, WalletWebDB, runWalletWebDB)
-import           Pos.Wallet.Web.State.State    (getWalletWebState)
-import           Pos.WorkMode                  (RawRealModeK, TxpExtra_TMP)
-
-
-walletServeWebFull
-    :: forall ssc.
-       (SscConstraint ssc)
-    => SendActions (RawRealModeK ssc)
->>>>>>> 5da4fdff
+    => SendActions (WalletWebHandler (RawRealModeK WalletSscType))
     -> Bool      -- whether to include genesis keys
     -> Word16
-<<<<<<< HEAD
-    -> WalletWebHandler (RawRealMode WalletSscType) ()
-walletServeWebFull getPeers sendActions debug = walletServeImpl action
-  where
-    action :: WalletWebHandler (RawRealMode WalletSscType) Application
-=======
-    -> RawRealModeK ssc ()
+    -> WalletWebHandler (RawRealModeK WalletSscType) ()
 walletServeWebFull sendActions debug = walletServeImpl action
   where
-    action :: WalletWebHandler (RawRealModeK ssc) Application
->>>>>>> 5da4fdff
+    action :: WalletWebHandler (RawRealModeK WalletSscType) Application
     action = do
         logInfo "DAEDALUS has STARTED!"
         when (isDevelopment && debug) $
             mapM_ (addSecretKey . noPassEncrypt) genesisDevSecretKeys
         walletApplication $ walletServer sendActions nat
 
-<<<<<<< HEAD
-type WebHandler = WalletWebSockets (WalletWebDB (RawRealMode WalletSscType))
-=======
-type WebHandler ssc = WalletWebSockets (WalletWebDB (RawRealModeK ssc))
->>>>>>> 5da4fdff
+type WebHandler = WalletWebSockets (WalletWebDB (RawRealModeK WalletSscType))
 
 nat :: WebHandler (WebHandler :~> Handler)
 nat = do
@@ -118,14 +94,9 @@
     -> PeerStateSnapshot
     -> ConnectionsVar
     -> SlottingVar
-<<<<<<< HEAD
-    -> NtpSlottingVar
-    -> WebHandler a
-=======
     -> (Bool, NtpSlottingVar)
     -> KademliaDHTInstance
-    -> WebHandler ssc a
->>>>>>> 5da4fdff
+    -> WebHandler a
     -> Handler a
 convertHandler nc modernDBs tlw ssc ws delWrap psCtx
                conn slotVar ntpSlotVar kinst handler = do
