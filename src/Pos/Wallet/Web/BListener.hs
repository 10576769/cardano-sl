{-# LANGUAGE ScopedTypeVariables #-}

-- | Instance Blockchain Listener for WalletWebDB.
-- Guaranteed that state of GStateDB and BlockDB isn't changed
-- during @onApplyBlocks@ and @onRollbackBlocks@ callbacks.

module Pos.Wallet.Web.BListener
       ( MonadBListener(..)
       , onApplyTracking
       , onRollbackTracking
       ) where

import           Universum

import           Control.Lens               (to)
import qualified Data.List.NonEmpty         as NE
import           Formatting                 (build, sformat, stext, (%))
import           Serokell.Util              (listJson)
import           System.Wlog                (WithLogger, logDebug)

import           Pos.Block.BListener        (MonadBListener (..))
import           Pos.Block.Core             (mainBlockTxPayload)
import           Pos.Block.Types            (Blund, undoTx)
import           Pos.Client.Txp.History     (getRelatedTxsByAddrs, thTxId)
import           Pos.Core                   (HeaderHash, headerHash, prevBlockL)
<<<<<<< HEAD
import           Pos.Crypto                 (hash, withHash)
import           Pos.DB.Class               (MonadDBRead, MonadRealDB)
=======
import           Pos.DB.Class               (MonadRealDB, MonadDBRead)
import           Pos.DB.BatchOp             (SomeBatchOp)
>>>>>>> 61fc4515
import           Pos.Ssc.Class.Helpers      (SscHelpersClass)
import           Pos.Txp.Core               (TxAux (..), TxUndo, flattenTxPayload)
import           Pos.Txp.Toil               (evalToilTEmpty, runDBToil)
import           Pos.Util.Chrono            (NE, NewestFirst (..), OldestFirst (..))
import qualified Pos.Util.Modifier          as MM

import           Pos.Wallet.Web.Account     (AccountMode, getSKByAddr)
import           Pos.Wallet.Web.ClientTypes (CId, CWAddressMeta (..), Wal, cIdToAddress)
import           Pos.Wallet.Web.Error       (WalletError (..))
import qualified Pos.Wallet.Web.State       as WS
import           Pos.Wallet.Web.Tracking    (CAccModifier (..), applyModifierToWallet,
                                             getWalletAddrMetasDB,
                                             rollbackModifierFromWallet, trackingApplyTxs,
                                             trackingRollbackTxs)

-- Perform this action under block lock.
onApplyTracking
    :: forall ssc ctx m .
    ( SscHelpersClass ssc
    , AccountMode ctx m
    , WithLogger m
    , MonadRealDB ctx m
    , MonadDBRead m
    )
    => OldestFirst NE (Blund ssc) -> m SomeBatchOp
onApplyTracking blunds = do
    let oldestFirst = getOldestFirst blunds
        txs = concatMap (gbTxs . fst) oldestFirst
        newTip = headerHash $ NE.last oldestFirst
    mapM_ (syncWalletSet newTip txs) =<< WS.getWalletAddresses
    
    -- It's silly, but when the wallet is migrated to RocksDB, we can write
    -- something a bit more reasonable.
    pure mempty
  where
    syncWalletSet :: HeaderHash -> [TxAux] -> CId Wal -> m ()
    syncWalletSet newTip txs wAddr = do
        allAddresses <- getWalletAddrMetasDB WS.Ever wAddr
        encSK <- getSKByAddr wAddr
        mapModifier <- runDBToil $
                       evalToilTEmpty $
                       trackingApplyTxs encSK allAddresses $
                       zip txs (repeat newTip)
        applyModifierToWallet wAddr newTip mapModifier
        addrs <- either addrDecodeErr pure $
                 mapM (cIdToAddress . cwamId) allAddresses

        let auxToTuple TxAux {..} = (withHash taTx, taWitness, taDistribution)
            whTxs = map auxToTuple txs
        txHistoryBlk <- runDBToil $
                        evalToilTEmpty $
                        getRelatedTxsByAddrs addrs whTxs

        cachedTxs <- fromMaybe [] <$> WS.getHistoryCache wAddr
        WS.updateHistoryCache wAddr $ txHistoryBlk <> cachedTxs
        logMsg "applied" (getOldestFirst blunds) wAddr mapModifier
    gbTxs = either (const []) (^. mainBlockTxPayload . to flattenTxPayload)
    addrDecodeErr = throwM . InternalError .
        sformat ("onApplyBlocks: error while decoding address: "%stext)

-- Perform this action under block lock.
onRollbackTracking
    :: forall ssc ctx m .
    ( SscHelpersClass ssc
    , AccountMode ctx m
    , WithLogger m
    )
    => NewestFirst NE (Blund ssc) -> m SomeBatchOp
onRollbackTracking blunds = do
    let newestFirst = getNewestFirst blunds
        txs = concatMap (reverse . blundTxUn) newestFirst
        newTip = (NE.last newestFirst) ^. prevBlockL
    mapM_ (syncWalletSet newTip txs) =<< WS.getWalletAddresses

    -- It's silly, but when the wallet is migrated to RocksDB, we can write
    -- something a bit more reasonable.
    pure mempty
  where
    syncWalletSet :: HeaderHash -> [(TxAux, TxUndo)] -> CId Wal -> m ()
    syncWalletSet newTip txs wAddr = do
        allAddresses <- getWalletAddrMetasDB WS.Ever wAddr
        encSK <- getSKByAddr wAddr
        let mapModifier = trackingRollbackTxs encSK allAddresses $
                          map (\(aux, undo) -> (aux, undo, newTip)) txs
        rollbackModifierFromWallet wAddr newTip mapModifier

        let txIds = map (hash . taTx . fst) txs
            -- TODO: if there's lots of txs in block, this would be slow
            theInBlock the = (the ^. thTxId) `elem` txIds

        WS.getHistoryCache wAddr >>= \case
            Nothing -> pure ()
            Just cachedTxs -> WS.updateHistoryCache wAddr $
                dropWhile theInBlock cachedTxs

        logMsg "rolled back" (getNewestFirst blunds) wAddr mapModifier
    gbTxs = either (const []) (^. mainBlockTxPayload . to flattenTxPayload)
    blundTxUn (b, u) = zip (gbTxs b) (undoTx u)

logMsg
    :: WithLogger m
    => Text
    -> NonEmpty (Blund ssc)
    -> CId Wal
    -> CAccModifier
    -> m ()
logMsg action (NE.length -> bNums) wAddr CAccModifier{..} =
    logDebug $
        sformat ("Wallet Tracking: "%build%" "%build%" block(s) to walletset "%build
                %", added accounts: "%listJson
                %", deleted accounts: "%listJson
                %", used address: "%listJson
                %", change address: "%listJson)
        action bNums wAddr
        (map fst $ MM.insertions camAddresses)
        (MM.deletions camAddresses)
        (map (fst . fst) $ MM.insertions camUsed)
        (map (fst . fst) $ MM.insertions camChange)<|MERGE_RESOLUTION|>--- conflicted
+++ resolved
@@ -23,13 +23,9 @@
 import           Pos.Block.Types            (Blund, undoTx)
 import           Pos.Client.Txp.History     (getRelatedTxsByAddrs, thTxId)
 import           Pos.Core                   (HeaderHash, headerHash, prevBlockL)
-<<<<<<< HEAD
 import           Pos.Crypto                 (hash, withHash)
+import           Pos.DB.BatchOp             (SomeBatchOp)
 import           Pos.DB.Class               (MonadDBRead, MonadRealDB)
-=======
-import           Pos.DB.Class               (MonadRealDB, MonadDBRead)
-import           Pos.DB.BatchOp             (SomeBatchOp)
->>>>>>> 61fc4515
 import           Pos.Ssc.Class.Helpers      (SscHelpersClass)
 import           Pos.Txp.Core               (TxAux (..), TxUndo, flattenTxPayload)
 import           Pos.Txp.Toil               (evalToilTEmpty, runDBToil)
@@ -60,7 +56,7 @@
         txs = concatMap (gbTxs . fst) oldestFirst
         newTip = headerHash $ NE.last oldestFirst
     mapM_ (syncWalletSet newTip txs) =<< WS.getWalletAddresses
-    
+
     -- It's silly, but when the wallet is migrated to RocksDB, we can write
     -- something a bit more reasonable.
     pure mempty
