module Pos.Wallet.Launcher.Runner
       ( runRawStaticPeersWallet
       , runWalletStaticPeersMode
       , runWalletStaticPeers
       , runWallet
       ) where

import           Universum                   hiding (bracket)

import           Data.Tagged                 (Tagged (..), untag)
import qualified Ether
import           Formatting                  (sformat, shown, (%))
import           Mockable                    (Production, bracket, fork, sleepForever)
import           Network.Transport.Abstract  (Transport)
import qualified STMContainers.Map           as SM
import           System.Wlog                 (logDebug, logInfo, usingLoggerName)

import           Pos.Communication           (ActionSpec (..), ListenersWithOut, NodeId,
                                              OutSpecs, PeerId, WorkerSpec,
                                              allStubListeners)
import           Pos.Communication.PeerState (PeerStateTag, runPeerStateRedirect)
import           Pos.Discovery               (findPeers, runDiscoveryConstT)
import           Pos.Launcher                (BaseParams (..), LoggingParams (..),
                                              runServer_)
import           Pos.Reporting.MemState      (ReportingContext, emptyReportingContext)
import           Pos.Ssc.GodTossing          (SscGodTossing)
import           Pos.Util.Util               ()
import           Pos.Wallet.KeyStorage       (KeyData, keyDataFromFile)
import           Pos.Wallet.Launcher.Param   (WalletParams (..))
<<<<<<< HEAD
import           Pos.Wallet.State            (closeState, openMemState, openState,
                                              runWalletDB)
import           Pos.Wallet.WalletMode       (WalletMode, WalletStaticPeersMode,
                                              runFakeSsc)
=======
import           Pos.Wallet.State            (closeState, openMemState, openState)
import           Pos.Wallet.State.Acidic     (WalletState)
import           Pos.Wallet.State.Limits     (runDbLimitsWalletRedirect)
import           Pos.Wallet.WalletMode       (WalletMode, WalletStaticPeersMode,
                                              runBalancesWalletRedirect,
                                              runBlockchainInfoNotImplemented,
                                              runTxHistoryWalletRedirect,
                                              runUpdatesNotImplemented)
>>>>>>> 14b1671d

-- TODO: Move to some `Pos.Wallet.Communication` and provide
-- meaningful listeners
allListeners
    :: ListenersWithOut (WalletStaticPeersMode ssc)
allListeners = untag @SscGodTossing allStubListeners

-- TODO: Move to some `Pos.Wallet.Worker` and provide
-- meaningful ones
-- allWorkers :: WalletMode ssc m => [m ()]
allWorkers :: Monoid b => ([a], b)
allWorkers = ([], mempty)

-- | WalletMode runner
runWalletStaticPeersMode
    :: PeerId
    -> Transport (WalletStaticPeersMode ssc)
    -> Set NodeId
    -> WalletParams
    -> (ActionSpec (WalletStaticPeersMode ssc) a, OutSpecs)
    -> Production a
runWalletStaticPeersMode peerId transport peers wp@WalletParams {..} =
    runRawStaticPeersWallet peerId transport peers wp allListeners

runWalletStaticPeers
    :: PeerId
    -> Transport (WalletStaticPeersMode ssc)
    -> Set NodeId
    -> WalletParams
    -> ([WorkerSpec (WalletStaticPeersMode ssc)], OutSpecs)
    -> Production ()
runWalletStaticPeers peerId transport peers wp =
    runWalletStaticPeersMode peerId transport peers wp . runWallet

runWallet
    :: WalletMode m
    => ([WorkerSpec m], OutSpecs)
    -> (WorkerSpec m, OutSpecs)
runWallet (plugins', pouts) = (,outs) . ActionSpec $ \vI sendActions -> do
    logInfo "Wallet is initialized!"
    peers <- findPeers
    logInfo $ sformat ("Known peers: "%shown) (toList peers)
    let unpackPlugin (ActionSpec action) = action vI sendActions
    mapM_ (fork . unpackPlugin) $ plugins' ++ workers'
    logDebug "Forked all plugins successfully"
    sleepForever
  where
    (workers', wouts) = allWorkers
    outs = wouts <> pouts

runRawStaticPeersWallet
    :: PeerId
    -> Transport (WalletStaticPeersMode ssc)
    -> Set NodeId
    -> WalletParams
    -> ListenersWithOut (WalletStaticPeersMode ssc)
    -> (ActionSpec (WalletStaticPeersMode ssc) a, OutSpecs)
    -> Production a
runRawStaticPeersWallet peerId transport peers WalletParams {..}
                        listeners (ActionSpec action, outs) = runFakeSsc $
    usingLoggerName lpRunnerTag . bracket openDB closeDB $ \db -> do
        stateM <- liftIO SM.newIO
        keyData <- keyDataFromFile wpKeyFilePath
        flip Ether.runReadersT
            ( Tagged @PeerStateTag stateM
            , Tagged @KeyData keyData
            , Tagged @WalletState db
            , Tagged @ReportingContext emptyReportingContext ) .
            runTxHistoryWalletRedirect .
            runBalancesWalletRedirect .
            runDbLimitsWalletRedirect .
            runPeerStateRedirect .
            runUpdatesNotImplemented .
            runBlockchainInfoNotImplemented .
            runDiscoveryConstT peers .
            runServer_ peerId transport listeners outs . ActionSpec $ \vI sa ->
            logInfo "Started wallet, joining network" >> action vI sa
  where
    LoggingParams {..} = bpLoggingParams wpBaseParams
    openDB =
        maybe
            (openMemState wpGenesisUtxo)
            (openState wpRebuildDb wpGenesisUtxo)
            wpDbPath
    closeDB = closeState<|MERGE_RESOLUTION|>--- conflicted
+++ resolved
@@ -15,6 +15,7 @@
 import qualified STMContainers.Map           as SM
 import           System.Wlog                 (logDebug, logInfo, usingLoggerName)
 
+import           Pos.Block.BListener         (runBListenerStub)
 import           Pos.Communication           (ActionSpec (..), ListenersWithOut, NodeId,
                                               OutSpecs, PeerId, WorkerSpec,
                                               allStubListeners)
@@ -27,21 +28,14 @@
 import           Pos.Util.Util               ()
 import           Pos.Wallet.KeyStorage       (KeyData, keyDataFromFile)
 import           Pos.Wallet.Launcher.Param   (WalletParams (..))
-<<<<<<< HEAD
-import           Pos.Wallet.State            (closeState, openMemState, openState,
-                                              runWalletDB)
-import           Pos.Wallet.WalletMode       (WalletMode, WalletStaticPeersMode,
-                                              runFakeSsc)
-=======
 import           Pos.Wallet.State            (closeState, openMemState, openState)
 import           Pos.Wallet.State.Acidic     (WalletState)
 import           Pos.Wallet.State.Limits     (runDbLimitsWalletRedirect)
 import           Pos.Wallet.WalletMode       (WalletMode, WalletStaticPeersMode,
                                               runBalancesWalletRedirect,
-                                              runBlockchainInfoNotImplemented,
+                                              runBlockchainInfoNotImplemented, runFakeSsc,
                                               runTxHistoryWalletRedirect,
                                               runUpdatesNotImplemented)
->>>>>>> 14b1671d
 
 -- TODO: Move to some `Pos.Wallet.Communication` and provide
 -- meaningful listeners
@@ -116,6 +110,7 @@
             runPeerStateRedirect .
             runUpdatesNotImplemented .
             runBlockchainInfoNotImplemented .
+            runBListenerStub .
             runDiscoveryConstT peers .
             runServer_ peerId transport listeners outs . ActionSpec $ \vI sa ->
             logInfo "Started wallet, joining network" >> action vI sa
