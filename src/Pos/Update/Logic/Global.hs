{-# LANGUAGE ConstraintKinds     #-}
{-# LANGUAGE ScopedTypeVariables #-}

-- | Logic of local data processing in Update System.

module Pos.Update.Logic.Global
       ( usApplyBlocks
       , usCanCreateBlock
       , usRollbackBlocks
       , usVerifyBlocks
       ) where

import           Control.Monad.Except (MonadError, runExceptT)
import           Data.Default         (Default (def))
import qualified Data.HashMap.Strict  as HM
import           Serokell.Util        (Color (Red), colorize)
import           System.Wlog          (WithLogger, logError, modifyLoggerName)
import           Universum

import           Pos.Constants        (lastKnownBlockVersion)
import           Pos.Context          (WithNodeContext)
import qualified Pos.DB               as DB
import           Pos.Slotting         (SlottingData)
import           Pos.Ssc.Class        (SscHelpersClass)
import           Pos.Types            (ApplicationName, Block, BlockVersion,
                                       NumSoftwareVersion, SoftwareVersion (..),
                                       addressHash, blockSlot, epochIndexL, gbBody,
                                       gbHeader, gbhConsensus, gbhExtra, headerHash,
                                       mbUpdatePayload, mcdLeaderKey, mehBlockVersion)
import           Pos.Update.Core      (BlockVersionData, UpId)
import           Pos.Update.DB        (UpdateOp (..))
import           Pos.Update.Error     (USError (USInternalError))
import           Pos.Update.Poll      (BlockVersionState, ConfirmedProposalState,
                                       MonadPoll, PollModifier (..), PollVerFailure,
                                       ProposalState, USUndo, canCreateBlockBV, execPollT,
                                       execRollT, processGenesisBlock,
                                       recordBlockIssuance, rollbackUS, runDBPoll,
<<<<<<< HEAD
                                       runPollT, verifyAndApplyUSPayload)
import           Pos.Util             (NE, NewestFirst, OldestFirst, inAssertMode)
=======
                                       runPollT, verifyAndApplyUSPayload, verifyBlockSize)
import           Pos.Util             (NE, NewestFirst, OldestFirst, Some (..),
                                       inAssertMode)
>>>>>>> 6ac8a4ff
import qualified Pos.Util.Modifier    as MM

type USGlobalApplyMode ssc m = ( WithLogger m
                               , DB.MonadDB m
                               , SscHelpersClass ssc
                               , WithNodeContext ssc m)
type USGlobalVerifyMode ssc m = ( DB.MonadDB m
                                , MonadError PollVerFailure m
                                , SscHelpersClass ssc
                                , WithNodeContext ssc m
                                , WithLogger m)

withUSLogger :: WithLogger m => m a -> m a
withUSLogger = modifyLoggerName (<> "us")

-- | Apply chain of /definitely/ valid blocks to US part of GState DB
-- and to US local data. This function assumes that no other thread
-- applies block in parallel. It also assumes that parent of oldest
-- block is current tip.  If verification is done prior to
-- application, one can pass 'PollModifier' obtained from verification
-- to this function.
usApplyBlocks
    :: (MonadThrow m, USGlobalApplyMode ssc m)
    => OldestFirst NE (Block ssc)
    -> Maybe PollModifier
    -> m [DB.SomeBatchOp]
usApplyBlocks blocks modifierMaybe = withUSLogger $
    case modifierMaybe of
        Nothing -> do
            verdict <- runExceptT $ usVerifyBlocks blocks
            either onFailure (return . modifierToBatch . fst) verdict
        Just modifier -> do
            -- TODO: I suppose such sanity checks should be done at higher
            -- level.
            inAssertMode $ do
                verdict <- runExceptT $ usVerifyBlocks blocks
                either onFailure (const pass) verdict
            return $ modifierToBatch modifier
  where
    onFailure failure = do
        let msg = "usVerifyBlocks failed in 'apply': " <> pretty failure

        logError $ colorize Red msg
        throwM $ USInternalError msg

-- | Revert application of given blocks to US part of GState DB and US local
-- data. The caller must ensure that the tip stored in DB is 'headerHash' of
-- head.
usRollbackBlocks
    :: forall ssc m.
       USGlobalApplyMode ssc m
    => NewestFirst NE (Block ssc, USUndo) -> m [DB.SomeBatchOp]
usRollbackBlocks blunds = withUSLogger $
    modifierToBatch <$>
    (runDBPoll . execPollT def $ mapM_ (rollbackUS . snd) blunds)

-- | Verify whether sequence of blocks can be applied to US part of
-- current GState DB.  This function doesn't make pure checks, they
-- are assumed to be done earlier, most likely during objects
-- construction.
usVerifyBlocks
    :: (USGlobalVerifyMode ssc m)
    => OldestFirst NE (Block ssc) -> m (PollModifier, OldestFirst NE USUndo)
usVerifyBlocks blocks = withUSLogger $ swap <$> run (mapM verifyBlock blocks)
  where
    run = runDBPoll . runPollT def

verifyBlock
    :: (USGlobalVerifyMode ssc m, MonadPoll m)
    => Block ssc -> m USUndo
verifyBlock (Left genBlk) =
    execRollT $ processGenesisBlock (genBlk ^. epochIndexL)
verifyBlock (Right blk) =
    execRollT $ do
        verifyAndApplyUSPayload
            True
            (Right $ Some (blk ^. gbHeader))
            (blk ^. gbBody . mbUpdatePayload)
        -- Block issuance can't affect verification and application of US
        -- payload, so it's fine to separate it. Note, however, that it's
        -- important to do it after 'verifyAndApplyUSPayload', because there
        -- we assume that block version is confirmed.
        let leaderPk = blk ^. gbHeader . gbhConsensus . mcdLeaderKey
        recordBlockIssuance
            (addressHash leaderPk)
            (blk ^. gbHeader . gbhExtra . mehBlockVersion)
            (blk ^. blockSlot)
            (headerHash blk)

-- | Checks whether our software can create block according to current
-- global state.
usCanCreateBlock
    :: (WithLogger m, WithNodeContext ssc m, DB.MonadDB m)
    => m Bool
usCanCreateBlock =
    withUSLogger $ runDBPoll $ canCreateBlockBV lastKnownBlockVersion

----------------------------------------------------------------------------
-- Conversion to batch
----------------------------------------------------------------------------

modifierToBatch :: PollModifier -> [DB.SomeBatchOp]
modifierToBatch PollModifier {..} =
    concat $
    [ bvsModifierToBatch (MM.insertions pmBVs) (MM.deletions pmBVs)
    , lastAdoptedModifierToBatch pmAdoptedBVFull
    , confirmedVerModifierToBatch
          (MM.insertions pmConfirmed)
          (MM.deletions pmConfirmed)
    , confirmedPropModifierToBatch
          (MM.insertions pmConfirmedProps)
          (MM.deletions pmConfirmedProps)
    , upModifierToBatch (MM.insertions pmActiveProps) pmDelActivePropsIdx
    , sdModifierToBatch pmSlottingData
    ]

bvsModifierToBatch
    :: [(BlockVersion, BlockVersionState)]
    -> [BlockVersion]
    -> [DB.SomeBatchOp]
bvsModifierToBatch added deleted = addOps ++ delOps
  where
    addOps = map (DB.SomeBatchOp . uncurry SetBVState) added
    delOps = map (DB.SomeBatchOp . DelBV) deleted

lastAdoptedModifierToBatch :: Maybe (BlockVersion, BlockVersionData) -> [DB.SomeBatchOp]
lastAdoptedModifierToBatch Nothing          = []
lastAdoptedModifierToBatch (Just (bv, bvd)) = [DB.SomeBatchOp $ SetAdopted bv bvd]

confirmedVerModifierToBatch
    :: [(ApplicationName, NumSoftwareVersion)]
    -> [ApplicationName]
    -> [DB.SomeBatchOp]
confirmedVerModifierToBatch added deleted =
    addOps ++ delOps
  where
    addOps = map (DB.SomeBatchOp . ConfirmVersion . uncurry SoftwareVersion) added
    delOps = map (DB.SomeBatchOp . DelConfirmedVersion) deleted

confirmedPropModifierToBatch
    :: [(SoftwareVersion, ConfirmedProposalState)]
    -> [SoftwareVersion]
    -> [DB.SomeBatchOp]
confirmedPropModifierToBatch (map snd -> confAdded) confDeleted =
    confAddOps ++ confDelOps
  where
    confAddOps = map (DB.SomeBatchOp . AddConfirmedProposal) confAdded
    confDelOps = map (DB.SomeBatchOp . DelConfirmedProposal) confDeleted

upModifierToBatch :: [(UpId, ProposalState)]
                  -> HashMap ApplicationName (HashSet UpId)
                  -> [DB.SomeBatchOp]
upModifierToBatch (map snd -> added) (HM.toList -> deleted)
      = addOps ++ delOps
  where
    deepToList = concatMap (\(x, y) -> zip (repeat x) (toList y))
    addOps = map (DB.SomeBatchOp . PutProposal) added
    delOps = map (DB.SomeBatchOp . uncurry (flip DeleteProposal)) (deepToList deleted)

sdModifierToBatch :: Maybe SlottingData -> [DB.SomeBatchOp]
sdModifierToBatch Nothing   = []
sdModifierToBatch (Just sd) = [DB.SomeBatchOp $ PutSlottingData sd]<|MERGE_RESOLUTION|>--- conflicted
+++ resolved
@@ -35,14 +35,9 @@
                                        ProposalState, USUndo, canCreateBlockBV, execPollT,
                                        execRollT, processGenesisBlock,
                                        recordBlockIssuance, rollbackUS, runDBPoll,
-<<<<<<< HEAD
                                        runPollT, verifyAndApplyUSPayload)
-import           Pos.Util             (NE, NewestFirst, OldestFirst, inAssertMode)
-=======
-                                       runPollT, verifyAndApplyUSPayload, verifyBlockSize)
 import           Pos.Util             (NE, NewestFirst, OldestFirst, Some (..),
                                        inAssertMode)
->>>>>>> 6ac8a4ff
 import qualified Pos.Util.Modifier    as MM
 
 type USGlobalApplyMode ssc m = ( WithLogger m
