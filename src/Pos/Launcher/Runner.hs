--- conflicted
+++ resolved
@@ -283,11 +283,7 @@
         listeners = listeners' ourVerInfo
     stdGen <- liftIO newStdGen
     logInfo $ sformat ("Our verInfo "%build) ourVerInfo
-<<<<<<< HEAD
-    node (concrete transport) stdGen rateLimiting BiP (ourPeerId, ourVerInfo) $ \__node ->
-=======
-    node (concrete transport) stdGen BiP (ourPeerId, ourVerInfo) defaultNodeEnvironment $ \__node ->
->>>>>>> f93673f3
+    node (concrete transport) stdGen rateLimiting BiP (ourPeerId, ourVerInfo) defaultNodeEnvironment $ \__node ->
         NodeAction listeners $ \sendActions -> do
             t <- withNode __node
             a <- action ourVerInfo sendActions `finally` afterNode t
@@ -454,9 +450,7 @@
             (TCP.defaultTCPParameters
              { TCP.transportConnectTimeout =
                    Just $ fromIntegral networkConnectionTimeout
-             , TCP.tcpNewQDisc = case rateLimiting of
-                     RL.NoRateLimiting qDisc -> qDisc
-                     RL.RateLimiting{..} -> rlQDisc
+             , TCP.tcpNewQDisc = RL.rlQDisc rateLimiting
              })
     transportE <-
         liftIO $ TCP.createTransport "0.0.0.0" (show port) ((,) ip) tcpParams
@@ -477,8 +471,8 @@
 bracketResources :: BaseParams -> (RealModeResources -> Production a) -> IO a
 bracketResources bp action = do
     rmRateLimiting <- runProduction $ case (bpRateLimiting bp) of
-        CLI.NoRateLimitingUnbounded -> return RL.rateLimitingUnbounded
-        CLI.NoRateLimitingFair -> return RL.rateLimitingFair
+        CLI.NoRateLimitingUnbounded -> return RL.noRateLimitingUnbounded
+        CLI.NoRateLimitingFair -> return RL.noRateLimitingFair
         CLI.RateLimitingBlocking n -> RL.rateLimitingBlocking runProduction n
     loggerBracket (bpLoggingParams bp) .
         runProduction .
