--- conflicted
+++ resolved
@@ -82,18 +82,11 @@
 import           Pos.State.Storage.Types (AltChain, ProcessBlockRes (..), mkPBRabort)
 import           Pos.Types               (Block, Commitment, CommitmentSignature,
                                           EpochIndex, MainBlock, Opening, SlotId (..),
-<<<<<<< HEAD
-                                          SlotLeaders, Utxo, VssCertificate, blockSlot,
-                                          blockTxs, epochIndexL, getAddress, headerHashG,
-                                          mdVssCertificates, txOutAddress,
-                                          unflattenSlotId, verifyTxAlone)
-=======
-                                          SlotLeaders, VssCertificate, blockMpc,
+                                          SlotLeaders, Utxo, VssCertificate, blockMpc,
                                           blockSlot, blockTxs, epochIndexL, flattenSlotId,
                                           getAddress, headerHashG, mdVssCertificates,
                                           txOutAddress, unflattenSlotId, verifyMpcData,
                                           verifyTxAlone)
->>>>>>> 910a2056
 import           Pos.Util                (readerToState, _neHead)
 
 type Query  a = forall m . MonadReader Storage m => m a
