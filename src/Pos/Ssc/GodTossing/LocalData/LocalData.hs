--- conflicted
+++ resolved
@@ -26,9 +26,8 @@
 import           Serokell.Util.Verify                 (isVerSuccess)
 import           Universum
 
-<<<<<<< HEAD
 import           Pos.Binary.Class                     (Bi)
-import           Pos.Crypto                           (Share)
+import           Pos.Crypto                           (PublicKey, Share)
 import           Pos.Ssc.Class.LocalData              (LocalQuery, LocalUpdate,
                                                        SscLocalDataClass (..))
 import           Pos.Ssc.Extra.MonadLD                (MonadSscLDM)
@@ -55,67 +54,11 @@
 import           Pos.Ssc.GodTossing.Types.Instance    ()
 import           Pos.Ssc.GodTossing.Types.Message     (DataMsg (..), MsgTag (..))
 import           Pos.Types                            (Address (..), SlotId (..))
+import           Pos.Types                            (Address (..), SlotId (..))
+import           Pos.Types.Address                    (AddressHash)
 import           Pos.Util                             (AsBinary, diffDoubleMap, getKeys,
                                                        readerToState)
-=======
-import           Pos.Binary.Class                        (Bi)
-#ifdef MODERN
-import           Pos.Ssc.Class.LocalData                 (LocalQuery, LocalUpdate,
-                                                          SscLocalDataClass (..))
-import           Pos.Ssc.Extra.MonadLD                   (MonadSscLDM)
-import           Pos.Ssc.GodTossing.LocalData.Helpers    (GtState, gtGlobalCertificates,
-                                                          gtGlobalCommitments,
-                                                          gtGlobalOpenings,
-                                                          gtGlobalShares,
-                                                          gtLastProcessedSlot,
-                                                          gtLocalCertificates,
-                                                          gtLocalCommitments,
-                                                          gtLocalOpenings, gtLocalShares,
-                                                          gtRunModify, gtRunRead)
-import           Pos.Ssc.GodTossing.LocalData.Types      (ldCertificates, ldCommitments,
-                                                          ldOpenings, ldShares)
-#else
-import           Pos.Ssc.Class.LocalData                 (LocalQuery, LocalUpdate,
-                                                          SscLocalDataClass (..))
-import           Pos.Ssc.Extra.MonadLD                   (MonadSscLD, sscRunLocalQuery,
-                                                          sscRunLocalUpdate)
-import           Pos.Ssc.GodTossing.LocalData.Types      (GtLocalData,
-                                                          gtGlobalCertificates,
-                                                          gtGlobalCommitments,
-                                                          gtGlobalOpenings,
-                                                          gtGlobalShares,
-                                                          gtLastProcessedSlot,
-                                                          gtLocalCertificates,
-                                                          gtLocalCommitments,
-                                                          gtLocalOpenings, gtLocalShares)
-#endif
-import           Pos.Crypto                              (PublicKey, Share)
-import           Pos.Ssc.GodTossing.Functions            (checkOpeningMatchesCommitment,
-                                                          checkShares, inLastKSlotsId,
-                                                          isCommitmentIdx, isOpeningIdx,
-                                                          isSharesIdx,
-                                                          verifySignedCommitment)
-import           Pos.Ssc.GodTossing.Storage.Storage      ()
-import           Pos.Ssc.GodTossing.Types.Base           (Commitment, Opening,
-                                                          SignedCommitment,
-                                                          VssCertificate,
-                                                          VssCertificatesMap)
-import           Pos.Ssc.GodTossing.Types.Instance       ()
-import           Pos.Ssc.GodTossing.Types.Message        (DataMsg (..), MsgTag (..))
-import           Pos.Ssc.GodTossing.Types.Type           (SscGodTossing)
-#ifdef MODERN
-import           Pos.Modern.Ssc.GodTossing.Storage.Types (GtGlobalState (..))
-#else
-import           Pos.Ssc.GodTossing.Types.Types          (GtGlobalState (..))
-#endif
-import           Pos.Ssc.GodTossing.Types.Types          (GtPayload (..), SscBi)
-import           Pos.Ssc.GodTossing.Utils                (verifiedVssCertificates)
-import           Pos.State                               (WorkModeDB)
-import           Pos.Types                               (Address (..), SlotId (..))
-import           Pos.Types.Address                       (AddressHash)
-import           Pos.Util                                (AsBinary, diffDoubleMap,
-                                                          getKeys, readerToState)
->>>>>>> 5d641322
+--import           Pos.Ssc.GodTossing.Types.Instance       ()
 
 instance SscBi => SscLocalDataClass SscGodTossing where
     sscEmptyLocalData = def
@@ -181,17 +124,8 @@
 -- to local data.
 sscIsDataUseful
     :: MonadSscLDM SscGodTossing m
-    => MsgTag -> Address -> m Bool
+    => MsgTag -> AddressHash PublicKey -> m Bool
 sscIsDataUseful tag = gtRunRead . sscIsDataUsefulQ tag
-<<<<<<< HEAD
-=======
-#else
-sscIsDataUseful
-    :: MonadSscLD SscGodTossing m
-    => MsgTag -> AddressHash PublicKey -> m Bool
-sscIsDataUseful tag = sscRunLocalQuery . sscIsDataUsefulQ tag
-#endif
->>>>>>> 5d641322
 
 -- CHECK: @sscIsDataUsefulQ
 -- | Check whether SSC data with given tag and public key can be added
@@ -206,18 +140,8 @@
 sscIsDataUsefulQ VssCertificateMsg =
     sscIsDataUsefulImpl gtLocalCertificates gtGlobalCertificates
 
-<<<<<<< HEAD
-type MapGetter a = Getter GtState (HashMap Address a)
-type SetGetter set = Getter GtState set
-=======
-#ifdef MODERN
 type MapGetter a = Getter GtState (HashMap (AddressHash PublicKey) a)
 type SetGetter set = Getter GtState set
-#else
-type MapGetter a = Getter GtLocalData (HashMap (AddressHash PublicKey) a)
-type SetGetter set = Getter GtLocalData set
-#endif
->>>>>>> 5d641322
 
 sscIsDataUsefulImpl :: MapGetter a
                     -> MapGetter a
