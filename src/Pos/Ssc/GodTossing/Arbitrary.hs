{-# LANGUAGE ScopedTypeVariables #-}

-- | Arbitrary instances and generators for GodTossing types.

module Pos.Ssc.GodTossing.Arbitrary
       ( BadCommAndOpening (..)
       , BadCommitment (..)
       , BadSignedCommitment (..)
       , CommitmentOpening (..)
       , commitmentMapEpochGen
       , vssCertificateEpochGen
       ) where

import           Universum

import qualified Data.HashMap.Strict              as HM
import           Test.QuickCheck                  (Arbitrary (..), Gen, choose, elements,
                                                   listOf, oneof)

import           Pos.Binary.Class                 (asBinary)
import           Pos.Binary.Ssc                   ()
import           Pos.Communication.Types.Relay    (DataMsg (..))
<<<<<<< HEAD
import           Pos.Core                         (SlotId (..), addressHash)
import           Pos.Crypto                       (deterministicVssKeyGen, toVssPublicKey)
=======
import           Pos.Constants                    (vssMaxTTL, vssMinTTL)
import           Pos.Core                         (EpochIndex, SlotId (..), addressHash,
                                                   addressHash)
import           Pos.Crypto                       (SecretKey, deterministicVssKeyGen,
                                                   toPublic, toVssPublicKey)
>>>>>>> c8620af7
import           Pos.Ssc.Arbitrary                (SscPayloadDependsOnSlot (..))
import           Pos.Ssc.GodTossing.Core          (Commitment (..), CommitmentsMap,
                                                   GtPayload (..), GtProof (..),
                                                   Opening (..), Opening (..),
                                                   SignedCommitment, VssCertificate (..),
                                                   genCommitmentAndOpening,
                                                   isCommitmentId, isOpeningId,
                                                   isSharesId, mkCommitmentsMap,
                                                   mkCommitmentsMap, mkSignedCommitment,
                                                   mkVssCertificate)
import           Pos.Ssc.GodTossing.Toss.Types    (TossModifier (..))
import           Pos.Ssc.GodTossing.Type          (SscGodTossing)
import           Pos.Ssc.GodTossing.Types.Message (GtTag (..), MCCommitment (..),
                                                   MCOpening (..), MCShares (..),
                                                   MCVssCertificate (..))
import           Pos.Ssc.GodTossing.Types.Types   (GtGlobalState (..),
                                                   GtSecretStorage (..))
import           Pos.Ssc.GodTossing.VssCertData   (VssCertData (..))
import           Pos.Types.Arbitrary.Unsafe       ()
import           Pos.Util.Arbitrary               (Nonrepeating (..), makeSmall, sublistN,
                                                   unsafeMakePool)

----------------------------------------------------------------------------
-- Core
----------------------------------------------------------------------------

-- | Wrapper over 'Commitment'. Creates an invalid Commitment w.r.t. 'verifyCommitment'.
newtype BadCommitment = BadComm
    { getBadComm :: Commitment
    } deriving (Show, Eq)

instance Arbitrary BadCommitment where
    arbitrary = BadComm <$> do
      Commitment <$> arbitrary <*> arbitrary <*> arbitrary

-- | Wrapper over 'SignedCommitment'. Creates an invalid SignedCommitment w.r.t.
-- 'verifyCommitmentSignature'.
newtype BadSignedCommitment = BadSignedComm
    { getBadSignedC :: SignedCommitment
    } deriving (Show, Eq)

instance Arbitrary BadSignedCommitment where
    arbitrary = BadSignedComm <$> do
        pk <- arbitrary
        sig <- arbitrary
        badComm <- getBadComm <$> (arbitrary :: Gen BadCommitment)
        return (pk, badComm, sig)

-- | Pair of 'Commitment' and 'Opening'.
data CommitmentOpening = CommitmentOpening
    { coCommitment :: !Commitment
    , coOpening    :: !Opening
    } deriving Show

-- | Wrapper over '(Commitment, Opening)'. Creates an invalid pair of a Commitment and an
-- Opening w.r.t. 'verifyOpening'.
data BadCommAndOpening = BadCommAndOpening
    { getBadCAndO :: (Commitment, Opening)
    } deriving (Show, Eq)

instance Arbitrary BadCommAndOpening where
    arbitrary = do
        badComm <- getBadComm <$> arbitrary
        opening <- arbitrary
        return $ BadCommAndOpening (badComm, opening)

-- | Generate 50 commitment/opening pairs in advance
-- (see `Pos.Crypto.Arbitrary` for explanations)
commitmentsAndOpenings :: [CommitmentOpening]
commitmentsAndOpenings =
    map (uncurry CommitmentOpening) $
    unsafeMakePool "[generating Commitments and Openings for tests...]" 50 $
       genCommitmentAndOpening 1 (one (asBinary vssPk))
  where
    vssPk = toVssPublicKey $ deterministicVssKeyGen "ababahalamaha"
{-# NOINLINE commitmentsAndOpenings #-}


instance Arbitrary CommitmentOpening where
    arbitrary = elements commitmentsAndOpenings

instance Nonrepeating CommitmentOpening where
    nonrepeating n = sublistN n commitmentsAndOpenings

instance Arbitrary Commitment where
    arbitrary = coCommitment <$> arbitrary

instance Arbitrary CommitmentsMap where
    arbitrary = mkCommitmentsMap <$> arbitrary

-- | Generates commitment map having commitments from given epoch.
commitmentMapEpochGen :: EpochIndex -> Gen CommitmentsMap
commitmentMapEpochGen i = do
    (coms :: [(SecretKey, Commitment)]) <- listOf $ (,) <$> arbitrary <*> arbitrary
    pure $ mkCommitmentsMap $
        map (\(sk,com) -> mkSignedCommitment sk i com) coms

instance Arbitrary Opening where
    arbitrary = coOpening <$> arbitrary

instance Arbitrary VssCertificate where
    arbitrary = mkVssCertificate <$> arbitrary <*> arbitrary <*> arbitrary

-- | For given epoch @e@ enerates vss certificate having epoch in
-- range @[e+vssMin,e+vssMax)@.
vssCertificateEpochGen :: EpochIndex -> Gen VssCertificate
vssCertificateEpochGen x = do
    e <- choose (vssMinTTL, vssMaxTTL-1)
    mkVssCertificate <$> arbitrary <*> arbitrary <*> pure (e + x)

----------------------------------------------------------------------------
-- Gt (God Tossing) types
----------------------------------------------------------------------------

instance Arbitrary GtProof where
    arbitrary = oneof [
                        CommitmentsProof <$> arbitrary <*> arbitrary
                      , OpeningsProof <$> arbitrary <*> arbitrary
                      , SharesProof <$> arbitrary <*> arbitrary
                      , CertificatesProof <$> arbitrary
                      ]

instance Arbitrary GtPayload where
    arbitrary =
        makeSmall $
        oneof
            [ CommitmentsPayload <$> arbitrary <*> genVssCerts
            , OpeningsPayload <$> arbitrary <*> genVssCerts
            , SharesPayload <$> arbitrary <*> genVssCerts
            , CertificatesPayload <$> genVssCerts
            ]
      where
        genVssCerts = HM.fromList . map toCertPair <$> arbitrary
        toCertPair vc = (addressHash $ vcSigningKey vc, vc)

instance Arbitrary (SscPayloadDependsOnSlot SscGodTossing) where
    arbitrary = pure $ SscPayloadDependsOnSlot payloadGen
      where
        payloadGen slot
            | isCommitmentId slot =
                makeSmall $ CommitmentsPayload <$> (genCommitments slot) <*> (genVssCerts slot)
            | isOpeningId slot =
                makeSmall $ OpeningsPayload <$> arbitrary <*> (genVssCerts slot)
            | isSharesId slot =
                makeSmall $ SharesPayload <$> arbitrary <*> (genVssCerts slot)
            | otherwise =
                makeSmall $ CertificatesPayload <$> (genVssCerts slot)
        genCommitments slot =
            mkCommitmentsMap .
            map (genValidComm slot) <$>
            arbitrary
        genValidComm SlotId{..} (sk, c) = mkSignedCommitment sk siEpoch c

        genVssCerts slot = HM.fromList . map (toCertPair . genValidCert slot) <$> arbitrary
        toCertPair vc = (addressHash $ vcSigningKey vc, vc)
        genValidCert SlotId{..} (sk, pk) = mkVssCertificate sk pk $ siEpoch + 5

instance Arbitrary VssCertData where
    arbitrary = makeSmall $ VssCertData
        <$> arbitrary
        <*> arbitrary
        <*> arbitrary
        <*> arbitrary
        <*> arbitrary
        <*> arbitrary

instance Arbitrary GtGlobalState where
    arbitrary = makeSmall $ GtGlobalState
        <$> arbitrary
        <*> arbitrary
        <*> arbitrary
        <*> arbitrary

instance Arbitrary GtSecretStorage where
    arbitrary = GtSecretStorage <$> arbitrary <*> arbitrary <*> arbitrary

instance Arbitrary TossModifier where
    arbitrary =
        makeSmall $
        TossModifier <$> arbitrary <*> arbitrary <*> arbitrary <*> arbitrary

------------------------------------------------------------------------------------------
-- Message types
------------------------------------------------------------------------------------------

instance Arbitrary GtTag where
    arbitrary = oneof [ pure CommitmentMsg
                      , pure OpeningMsg
                      , pure SharesMsg
                      , pure VssCertificateMsg
                      ]

instance Arbitrary MCCommitment where
    arbitrary = MCCommitment <$> arbitrary

instance Arbitrary MCOpening where
    arbitrary = MCOpening <$> arbitrary <*> arbitrary

instance Arbitrary MCShares where
    arbitrary = MCShares <$> arbitrary <*> arbitrary

instance Arbitrary MCVssCertificate where
    arbitrary = MCVssCertificate <$> arbitrary

instance Arbitrary (DataMsg MCCommitment) where
    arbitrary = DataMsg <$> arbitrary

instance Arbitrary (DataMsg MCOpening) where
    arbitrary = DataMsg <$> arbitrary

instance Arbitrary (DataMsg MCShares) where
    arbitrary = DataMsg <$> arbitrary

instance Arbitrary (DataMsg MCVssCertificate) where
    arbitrary = DataMsg <$> arbitrary<|MERGE_RESOLUTION|>--- conflicted
+++ resolved
@@ -20,16 +20,11 @@
 import           Pos.Binary.Class                 (asBinary)
 import           Pos.Binary.Ssc                   ()
 import           Pos.Communication.Types.Relay    (DataMsg (..))
-<<<<<<< HEAD
-import           Pos.Core                         (SlotId (..), addressHash)
-import           Pos.Crypto                       (deterministicVssKeyGen, toVssPublicKey)
-=======
 import           Pos.Constants                    (vssMaxTTL, vssMinTTL)
 import           Pos.Core                         (EpochIndex, SlotId (..), addressHash,
                                                    addressHash)
 import           Pos.Crypto                       (SecretKey, deterministicVssKeyGen,
-                                                   toPublic, toVssPublicKey)
->>>>>>> c8620af7
+                                                   toVssPublicKey)
 import           Pos.Ssc.Arbitrary                (SscPayloadDependsOnSlot (..))
 import           Pos.Ssc.GodTossing.Core          (Commitment (..), CommitmentsMap,
                                                    GtPayload (..), GtProof (..),
