--- conflicted
+++ resolved
@@ -27,17 +27,6 @@
 import           Servant.API            (FromHttpApiData (..))
 import           Universum
 
-<<<<<<< HEAD
-import           Pos.Binary            (encode)
-import           Pos.Crypto            (Hash, hash)
-import           Pos.Slotting          (MonadSlots (..), getSlotStart)
-import           Pos.Ssc.Class         (SscHelpersClass)
-import           Pos.Types             (Address, ChainDifficulty, Coin, MainBlock (..),
-                                        Timestamp, Tx (..), TxId, TxOut (..), addressF,
-                                        blockTxs, difficultyL, gbHeader, gbhConsensus,
-                                        mcdSlot, mkCoin, sumCoins, unsafeAddCoin,
-                                        unsafeIntegerToCoin)
-=======
 import qualified Pos.Binary             as Bi
 import           Pos.Crypto             (Hash, hash)
 import           Pos.DB                 (MonadDB (..))
@@ -45,17 +34,16 @@
 import           Pos.Merkle             (getMerkleRoot, mtRoot)
 import           Pos.Slotting           (MonadSlots (..), getSlotStart)
 import           Pos.Ssc.Class          (SscHelpersClass)
-import           Pos.Types              (Address, Coin, MainBlock (..), Timestamp,
-                                         Tx (..), TxId, TxOut (..), addressF, blockTxs,
-                                         decodeTextAddress, difficultyL, gbHeader,
-                                         gbhConsensus, headerHash, mcdSlot, mkCoin,
-                                         prevBlockL, sumCoins, unsafeAddCoin,
+import           Pos.Types              (Address, ChainDifficulty, Coin, MainBlock (..),
+                                         Timestamp, Tx (..), TxId, TxOut (..), addressF,
+                                         blockTxs, decodeTextAddress, difficultyL,
+                                         gbHeader, gbhConsensus, headerHash, mcdSlot,
+                                         mkCoin, prevBlockL, sumCoins, unsafeAddCoin,
                                          unsafeIntegerToCoin)
 
 -------------------------------------------------------------------------------------
 -- Hash types
 -------------------------------------------------------------------------------------
->>>>>>> c7559bd8
 
 -- | Client hash
 newtype CHash = CHash Text deriving (Show, Eq, Generic, Buildable, Hashable)
@@ -104,12 +92,8 @@
 
 -- | List of block entries is returned from "get latest N blocks" endpoint
 data CBlockEntry = CBlockEntry
-<<<<<<< HEAD
-    { cbeHeight     :: !ChainDifficulty
-=======
     { cbeBlkHash    :: !CHash
-    , cbeHeight     :: !Word
->>>>>>> c7559bd8
+    , cbeHeight     :: !ChainDifficulty
     , cbeTimeIssued :: !POSIXTime
     , cbeTxNum      :: !Word
     , cbeTotalSent  :: !Coin
@@ -127,12 +111,8 @@
 toBlockEntry blk = do
     blkSlotStart <- getSlotStart $
                     blk ^. gbHeader . gbhConsensus . mcdSlot
-<<<<<<< HEAD
-    let cbeHeight = blk ^. difficultyL
-=======
     let cbeBlkHash = toCHash $ headerHash blk
-        cbeHeight = fromIntegral $ blk ^. difficultyL
->>>>>>> c7559bd8
+        cbeHeight = blk ^. difficultyL
         cbeTimeIssued = toPosixTime blkSlotStart
         txs = blk ^. blockTxs
         cbeTxNum = fromIntegral $ length txs
@@ -158,9 +138,6 @@
 toTxEntry ts tx = CTxEntry {..}
   where cteId = toCTxId $ hash tx
         cteTimeIssued = toPosixTime ts
-<<<<<<< HEAD
-        cteAmount = totalTxMoney tx
-=======
         cteAmount = totalTxMoney tx
 
 -- | Data displayed on block summary page
@@ -196,5 +173,4 @@
     parseUrlPiece = fmap toCHash . decodeHashHex
 
 instance FromHttpApiData CAddress where
-    parseUrlPiece = fmap toCAddress . decodeTextAddress
->>>>>>> c7559bd8
+    parseUrlPiece = fmap toCAddress . decodeTextAddress