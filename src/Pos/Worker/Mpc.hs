-- | MPC processing related workers.

module Pos.Worker.Mpc
       ( mpcOnNewSlot
       , mpcWorkers
       ) where

import           Control.TimeWarp.Logging   (logDebug)
import           Control.TimeWarp.Logging   (logWarning)
import           Control.TimeWarp.Timed     (Microsecond, repeatForever, sec)
import qualified Data.HashMap.Strict        as HM (toList)
import           Formatting                 (build, ords, sformat, (%))
import           Serokell.Util.Exceptions   ()
import           Universum

<<<<<<< HEAD
import           Pos.Communication.Methods (announceCommitment, announceOpening,
                                            announceShares, announceVssCertificate)
import           Pos.Communication.Types   (SendCommitment (..), SendOpening (..),
                                            SendShares (..))
import           Pos.DHT                   (sendToNeighbors)
import           Pos.State                 (generateNewSecret, getGlobalMpcData,
                                            getLocalMpcData, getOurCommitment,
                                            getOurOpening, getOurShares, getSecret)
import           Pos.Types                 (MpcData (..), SlotId (..), isCommitmentIdx,
                                            isOpeningIdx, isSharesIdx, mdCommitments,
                                            mdOpenings, mdShares)
import           Pos.WorkMode              (WorkMode, getNodeContext, ncPublicKey,
                                            ncSecretKey, ncVssKeyPair)
=======
import           Pos.Communication.Methods  (announceCommitment, announceOpening,
                                             announceShares, announceVssCertificate)
import           Pos.Communication.Types    (SendCommitment (..), SendOpening (..),
                                             SendShares (..))
import           Pos.DHT                    (sendToNeighbors)
import           Pos.Ssc.DynamicState.Types (DSPayload (..), hasCommitment, hasOpening,
                                             hasShares)
import           Pos.State                  (generateNewSecret, getGlobalMpcData,
                                             getLocalMpcData, getOurCommitment,
                                             getOurOpening, getOurShares, getSecret)
import           Pos.Types                  (SlotId (..), isCommitmentIdx, isOpeningIdx,
                                             isSharesIdx)
import           Pos.WorkMode               (WorkMode, getNodeContext, ncPublicKey,
                                             ncSecretKey, ncVssKeyPair)
>>>>>>> 087f8a0a

-- | Action which should be done when new slot starts.
mpcOnNewSlot :: WorkMode m => SlotId -> m ()
mpcOnNewSlot SlotId {..} = do
    ourPk <- ncPublicKey <$> getNodeContext
    ourSk <- ncSecretKey <$> getNodeContext
    -- TODO: should we randomise sending times to avoid the situation when
    -- the network becomes overwhelmed with everyone's messages?

    -- If we haven't yet, generate a new commitment and opening for MPC; send
    -- the commitment.
    shouldCreateCommitment <- do
        secret <- getSecret
        return $ isCommitmentIdx siSlot && isNothing secret
    when shouldCreateCommitment $ do
        logDebug $ sformat ("Generating secret for "%ords%" epoch") siEpoch
<<<<<<< HEAD
        generated <- generateNewSecret ourSk siEpoch
        case generated of
            Nothing -> logWarning "I failed to generate secret for Mpc"
            Just _ -> logDebug $
                sformat ("Generated secret for "%ords%" epoch") siEpoch
=======
        void $ generateNewSecret ourSk siEpoch
        logDebug $ sformat ("Generated secret for "%ords%" epoch") siEpoch
>>>>>>> 087f8a0a
    shouldSendCommitment <- do
        commitmentInBlockchain <- hasCommitment ourPk <$> getGlobalMpcData
        return $ isCommitmentIdx siSlot && not commitmentInBlockchain
    when shouldSendCommitment $ do
        mbComm <- getOurCommitment
        whenJust mbComm $ \comm -> do
            void . sendToNeighbors $ SendCommitment ourPk comm
            logDebug "Sent commitment to neighbors"
    -- Send the opening
    shouldSendOpening <- do
        openingInBlockchain <- hasOpening ourPk <$> getGlobalMpcData
        return $ isOpeningIdx siSlot && not openingInBlockchain
    when shouldSendOpening $ do
        mbOpen <- getOurOpening
        whenJust mbOpen $ \open -> do
            void . sendToNeighbors $ SendOpening ourPk open
            logDebug "Sent opening to neighbors"
    -- Send decrypted shares that others have sent us
    shouldSendShares <- do
        -- TODO: here we assume that all shares are always sent as a whole
        -- package.
        sharesInBlockchain <- hasShares ourPk <$> getGlobalMpcData
        return $ isSharesIdx siSlot && not sharesInBlockchain
    when shouldSendShares $ do
        ourVss <- ncVssKeyPair <$> getNodeContext
        shares <- getOurShares ourVss
        unless (null shares) $ do
            void . sendToNeighbors $ SendShares ourPk shares
            logDebug "Sent shares to neighbors"

    -- | All workers specific to MPC processing.
-- Exceptions:
-- 1. Worker which ticks when new slot starts.
mpcWorkers :: WorkMode m => [m ()]
mpcWorkers = [mpcTransmitter]

mpcTransmitterInterval :: Microsecond
mpcTransmitterInterval = sec 2

mpcTransmitter :: WorkMode m => m ()
mpcTransmitter =
    repeatForever mpcTransmitterInterval onError $
    do DSPayload{..} <- getLocalMpcData
       mapM_ (uncurry announceCommitment) $ HM.toList _mdCommitments
       mapM_ (uncurry announceOpening) $ HM.toList _mdOpenings
       mapM_ (uncurry announceShares) $ HM.toList _mdShares
       mapM_ (uncurry announceVssCertificate) $ HM.toList _mdVssCertificates
  where
    onError e =
        mpcTransmitterInterval <$
        logWarning (sformat ("Error occured in mpcTransmitter: "%build) e)<|MERGE_RESOLUTION|>--- conflicted
+++ resolved
@@ -13,21 +13,6 @@
 import           Serokell.Util.Exceptions   ()
 import           Universum
 
-<<<<<<< HEAD
-import           Pos.Communication.Methods (announceCommitment, announceOpening,
-                                            announceShares, announceVssCertificate)
-import           Pos.Communication.Types   (SendCommitment (..), SendOpening (..),
-                                            SendShares (..))
-import           Pos.DHT                   (sendToNeighbors)
-import           Pos.State                 (generateNewSecret, getGlobalMpcData,
-                                            getLocalMpcData, getOurCommitment,
-                                            getOurOpening, getOurShares, getSecret)
-import           Pos.Types                 (MpcData (..), SlotId (..), isCommitmentIdx,
-                                            isOpeningIdx, isSharesIdx, mdCommitments,
-                                            mdOpenings, mdShares)
-import           Pos.WorkMode              (WorkMode, getNodeContext, ncPublicKey,
-                                            ncSecretKey, ncVssKeyPair)
-=======
 import           Pos.Communication.Methods  (announceCommitment, announceOpening,
                                              announceShares, announceVssCertificate)
 import           Pos.Communication.Types    (SendCommitment (..), SendOpening (..),
@@ -42,7 +27,6 @@
                                              isSharesIdx)
 import           Pos.WorkMode               (WorkMode, getNodeContext, ncPublicKey,
                                              ncSecretKey, ncVssKeyPair)
->>>>>>> 087f8a0a
 
 -- | Action which should be done when new slot starts.
 mpcOnNewSlot :: WorkMode m => SlotId -> m ()
@@ -59,16 +43,11 @@
         return $ isCommitmentIdx siSlot && isNothing secret
     when shouldCreateCommitment $ do
         logDebug $ sformat ("Generating secret for "%ords%" epoch") siEpoch
-<<<<<<< HEAD
         generated <- generateNewSecret ourSk siEpoch
         case generated of
             Nothing -> logWarning "I failed to generate secret for Mpc"
             Just _ -> logDebug $
                 sformat ("Generated secret for "%ords%" epoch") siEpoch
-=======
-        void $ generateNewSecret ourSk siEpoch
-        logDebug $ sformat ("Generated secret for "%ords%" epoch") siEpoch
->>>>>>> 087f8a0a
     shouldSendCommitment <- do
         commitmentInBlockchain <- hasCommitment ourPk <$> getGlobalMpcData
         return $ isCommitmentIdx siSlot && not commitmentInBlockchain
