--- conflicted
+++ resolved
@@ -67,24 +67,9 @@
        , readMVarConditional
        , readUntilEqualMVar
        , readTVarConditional
-<<<<<<< HEAD
-=======
        , readUntilEqualTVar
        , withReadLifted
        , withWriteLifted
-
-       -- * Conversation and networking
-       , stubListenerOneMsg
-       , stubListenerConv
->>>>>>> ed877e22
-
-       , readUntilEqualTVar
-
-<<<<<<< HEAD
-       , parseIntegralSafe
-=======
-       , execWithTimeLimit
->>>>>>> ed877e22
 
        -- * Instances
        -- ** Lift Byte
@@ -102,30 +87,7 @@
        -- ** MonadFail LoggerNameBox
        ) where
 
-<<<<<<< HEAD
-import           Control.Arrow                 ((***))
-import           Control.Concurrent.STM.TVar   (TVar, readTVar)
-import           Control.Lens                  (Each (..), LensLike', Magnified, Zoomed,
-                                                lensRules, magnify, makeWrapped, zoom,
-                                                _Wrapped)
-import           Control.Lens.Internal.FieldTH (makeFieldOpticsForDec)
-import qualified Control.Monad                 as Monad (fail)
-import           Control.Monad.STM             (retry)
-import           Control.Monad.Trans.Resource  (ResourceT)
-import           Data.Aeson                    (FromJSON (..), ToJSON (..))
-import           Data.Binary                   (Binary)
-import qualified Data.Cache.LRU                as LRU
-import           Data.Hashable                 (Hashable)
-import qualified Data.HashMap.Strict           as HM
-import           Data.HashSet                  (fromMap)
-import           Data.List                     (span, zipWith3)
-import qualified Data.List.NonEmpty            as NE
-import           Data.SafeCopy                 (SafeCopy (..), base, contain,
-                                                deriveSafeCopySimple, safeGet, safePut)
-import qualified Data.Text                     as T
-import           Data.Time.Units               (Microsecond, Millisecond)
-import           Formatting                    (sformat, stext, (%))
-=======
+import           Control.Arrow                    ((***))
 import           Control.Concurrent.ReadWriteLock (RWLock, acquireRead, acquireWrite,
                                                    releaseRead, releaseWrite)
 import           Control.Concurrent.STM.TVar      (TVar, readTVar)
@@ -134,7 +96,6 @@
                                                    makeWrapped, zoom, _Wrapped)
 import           Control.Lens.Internal.FieldTH    (makeFieldOpticsForDec)
 import qualified Control.Monad                    as Monad (fail)
-import           Control.Monad.Catch              (bracket_)
 import           Control.Monad.STM                (retry)
 import           Control.Monad.Trans.Resource     (ResourceT)
 import           Data.Aeson                       (FromJSON (..), ToJSON (..))
@@ -145,53 +106,22 @@
 import           Data.HashSet                     (fromMap)
 import           Data.List                        (span, zipWith3)
 import qualified Data.List.NonEmpty               as NE
-import           Data.Proxy                       (Proxy (..), asProxyTypeOf)
-import           Data.SafeCopy                    (Contained, SafeCopy (..), base,
-                                                   contain, deriveSafeCopySimple, safeGet,
-                                                   safePut)
-import qualified Data.Serialize                   as Cereal (Get, Put)
+import           Data.SafeCopy                    (SafeCopy (..), base, contain,
+                                                   deriveSafeCopySimple, safeGet, safePut)
 import qualified Data.Text                        as T
-import           Data.Time.Units                  (Microsecond, Millisecond, Second,
-                                                   convertUnit)
-import           Formatting                       (sformat, shown, stext, (%))
->>>>>>> ed877e22
+import           Data.Time.Units                  (Microsecond, Millisecond)
+import           Formatting                       (sformat, stext, (%))
 import           Language.Haskell.TH
 import           Language.Haskell.TH.Syntax       (Lift)
 import qualified Language.Haskell.TH.Syntax
-<<<<<<< HEAD
-import           Mockable                      (Mockable, Throw, throw)
-import           Prelude                       (read)
-import           Serokell.Data.Memory.Units    (Byte, fromBytes, toBytes)
-import           Serokell.Util                 (VerificationRes (..))
-import           System.Console.ANSI           (Color (..), ColorIntensity (Vivid),
-                                                ConsoleLayer (Foreground),
-                                                SGR (Reset, SetColor), setSGRCode)
-import           System.Wlog                   (LoggerNameBox (..))
-import           Test.QuickCheck               (Arbitrary)
-import           Text.Parsec                   (ParsecT)
-import           Text.Parsec                   (digit, many1)
-import           Text.Parsec.Text              (Parser)
-import           Universum                     hiding (Async, async, bracket, cancel,
-                                                finally, waitAny)
-import           Unsafe                        (unsafeInit, unsafeLast)
-=======
-import           Mockable                         (Async, Bracket, Delay, Fork, Mockable,
-                                                   Throw, async, bracket, cancel, delay,
-                                                   finally, fork, killThread, throw,
-                                                   waitAny)
-import           Node                             (ConversationActions (..),
-                                                   ListenerAction (..), Message, NodeId,
-                                                   SendActions (..))
-import           Node.Message                     (MessageName (..), Packable, Unpackable,
-                                                   messageName, messageName')
+import           Mockable                         (Mockable, Throw, throw)
 import           Prelude                          (read)
 import           Serokell.Data.Memory.Units       (Byte, fromBytes, toBytes)
 import           Serokell.Util                    (VerificationRes (..))
 import           System.Console.ANSI              (Color (..), ColorIntensity (Vivid),
                                                    ConsoleLayer (Foreground),
                                                    SGR (Reset, SetColor), setSGRCode)
-import           System.Wlog                      (LoggerNameBox (..), WithLogger,
-                                                   logDebug, logWarning, modifyLoggerName)
+import           System.Wlog                      (LoggerNameBox (..))
 import           Test.QuickCheck                  (Arbitrary)
 import           Text.Parsec                      (ParsecT)
 import           Text.Parsec                      (digit, many1)
@@ -199,27 +129,17 @@
 import           Universum                        hiding (Async, async, bracket, cancel,
                                                    finally, waitAny)
 import           Unsafe                           (unsafeInit, unsafeLast)
-
->>>>>>> ed877e22
 -- SafeCopy instance for HashMap
 import           Serokell.AcidState.Instances     ()
 
-<<<<<<< HEAD
-import           Pos.Binary.Class              (Bi)
+import           Pos.Binary.Class                 (Bi)
 import           Pos.Util.Arbitrary
 import           Pos.Util.Binary
-import           Pos.Util.NotImplemented       ()
+import           Pos.Util.NotImplemented          ()
 import           Pos.Util.TimeLimit
 
 mappendPair :: (Monoid a, Monoid b) => (a, b) -> (a, b) -> (a, b)
 mappendPair = (uncurry (***)) . (mappend *** mappend)
-=======
-import           Pos.Binary.Class                 (Bi)
-import qualified Pos.Binary.Class                 as Bi
-import           Pos.Crypto.Random                (randomNumber)
-import           Pos.Util.Arbitrary
-import           Pos.Util.NotImplemented          ()
->>>>>>> ed877e22
 
 mconcatPair :: (Monoid a, Monoid b) => [(a, b)] -> (a, b)
 mconcatPair = foldr mappendPair (mempty, mempty)
@@ -567,124 +487,8 @@
     => (x -> a) -> TVar x -> a -> m x
 readUntilEqualTVar f tvar expVal = readTVarConditional ((expVal ==) . f) tvar
 
-<<<<<<< HEAD
-parseIntegralSafe :: Integral a => Parser a
-parseIntegralSafe = fromIntegerSafe . read =<< many1 digit
-  where
-    fromIntegerSafe :: Integral a => Integer -> Parser a
-    fromIntegerSafe x =
-        let res = fromInteger x
-        in  if fromIntegral res == x
-            then return res
-            else fail ("Number is too large: " ++ show x)
-=======
 withReadLifted :: (MonadIO m, MonadMask m) => RWLock -> m a -> m a
 withReadLifted l = bracket_ (liftIO $ acquireRead l) (liftIO $ releaseRead l)
 
 withWriteLifted :: (MonadIO m, MonadMask m) => RWLock -> m a -> m a
-withWriteLifted l = bracket_ (liftIO $ acquireWrite l) (liftIO $ releaseWrite l)
-
-----------------------------------------------------------------------------
--- Proxy and listeners
-----------------------------------------------------------------------------
-
-stubListenerOneMsg
-    :: (WithLogger m, Message r, Unpackable p r, Packable p r)
-    => Proxy r -> ListenerAction p m
-stubListenerOneMsg p =
-    ListenerActionOneMsg $ \_ _ m ->
-        let _ = m `asProxyTypeOf` p
-        in modifyLoggerName (<> "stub") $
-             logDebug $ sformat
-                 ("Stub listener (one msg) for "%shown%": received message")
-                 (messageName p)
-
-stubListenerConv
-    :: (WithLogger m, Message r, Unpackable p r, Packable p Void)
-    => Proxy r -> ListenerAction p m
-stubListenerConv p =
-    ListenerActionConversation $ \__nId convActions ->
-        let _ = convActions `asProxyTypeOf` __modP p
-            __modP :: Proxy r -> Proxy (ConversationActions Void r m)
-            __modP _ = Proxy
-         in modifyLoggerName (<> "stub") $
-              logDebug $ sformat
-                  ("Stub listener (conv) for "%shown%": received message")
-                  (messageName p)
-
-withWaitLog :: ( CanLogInParallel m ) => SendActions p m -> SendActions p m
-withWaitLog sendActions = sendActions
-    { sendTo = \nodeId msg ->
-          let MessageName mName = messageName' msg
-          in logWarningWaitLinear 4
-                 (sformat ("Send "%shown%" to "%shown) mName nodeId) $
-                 sendTo sendActions nodeId msg
-    , withConnectionTo = \nodeId action ->
-            withConnectionTo sendActions nodeId $ action . withWaitLogConv nodeId
-    }
-
-withWaitLogConv
-    :: (CanLogInParallel m, Message snd)
-    => NodeId -> ConversationActions snd rcv m -> ConversationActions snd rcv m
-withWaitLogConv nodeId conv = conv { send = send', recv = recv' }
-  where
-    send' msg =
-        logWarningWaitLinear 4
-          (sformat ("Send "%shown%" to "%shown%" in conversation") sndMsg nodeId) $
-            send conv msg
-    recv' =
-        logWarningWaitLinear 4
-          (sformat ("Recv from "%shown%" in conversation") nodeId) $
-            recv conv
-    MessageName sndMsg =
-        messageName $ ((\_ -> Proxy) :: ConversationActions snd rcv m -> Proxy snd) conv
-
-withWaitLogConvL
-    :: (CanLogInParallel m, Message rcv)
-    => NodeId -> ConversationActions snd rcv m -> ConversationActions snd rcv m
-withWaitLogConvL nodeId conv = conv { send = send', recv = recv' }
-  where
-    send' msg =
-        logWarningWaitLinear 4
-          (sformat ("Send to "%shown%" in conversation") nodeId) $
-            send conv msg
-    recv' =
-        logWarningWaitLinear 4
-          (sformat ("Recv "%shown%" from "%shown%" in conversation") rcvMsg nodeId) $
-            recv conv
-    MessageName rcvMsg =
-        messageName $ ((\_ -> Proxy) :: ConversationActions snd rcv m -> Proxy rcv) conv
-
-convWithTimeLimit
-    :: (Mockable Async m, Mockable Bracket m, Mockable Delay m, WithLogger m)
-    => Microsecond -> NodeId -> ConversationActions snd rcv m -> ConversationActions snd rcv m
-convWithTimeLimit timeout nodeId conv = conv { recv = recv' }
-  where
-    recv' = execWithTimeLimit timeout (recv conv) >>= \case
-        Nothing -> do
-            logWarning $
-                sformat ("Recv from "%shown%" in conversation - timeout expired")
-                nodeId
-            return Nothing
-        Just r  -> pure r
-
-sendActionsWithTimeLimit
-    :: (Mockable Async m, Mockable Bracket m, Mockable Delay m, WithLogger m)
-    => Microsecond -> SendActions p m -> SendActions p m
-sendActionsWithTimeLimit timeout sendActions = sendActions
-    { withConnectionTo = \nodeId action ->
-        withConnectionTo sendActions nodeId $
-            action . convWithTimeLimit timeout nodeId
-    }
-
-execWithTimeLimit
-    :: ( Mockable Async m
-       , Mockable Delay m
-       , Mockable Bracket m
-       )
-    => Microsecond -> m a -> m (Maybe a)
-execWithTimeLimit timeout action = do
-    promises <- mapM async [ Just <$> action, delay timeout $> Nothing ]
-    (_, val) <- waitAny promises `finally` mapM_ cancel promises
-    return val
->>>>>>> ed877e22
+withWriteLifted l = bracket_ (liftIO $ acquireWrite l) (liftIO $ releaseWrite l)