--- conflicted
+++ resolved
@@ -17,13 +17,8 @@
 
 import           Pos.Context.Context        (GenesisUtxo (..))
 import           Pos.Context.Functions      (genesisUtxoM)
-<<<<<<< HEAD
+import           Pos.Core                   (HeaderHash, Timestamp)
 import           Pos.DB.Class               (MonadDB, MonadDBRead)
-=======
-import           Pos.Core                   (HeaderHash, Timestamp)
-import           Pos.DB.Class               (MonadDB, MonadDBRead, MonadRealDB,
-                                             getNodeDBs, usingReadOptions)
->>>>>>> f2a7160b
 import           Pos.DB.GState.Balances     (getRealTotalStake)
 import           Pos.DB.GState.BlockExtra   (prepareGStateBlockExtra)
 import           Pos.DB.GState.Common       (prepareGStateCommon)
