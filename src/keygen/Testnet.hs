--- conflicted
+++ resolved
@@ -25,22 +25,14 @@
 
 import           KeygenOptions        (TestStakeOptions (..))
 
-<<<<<<< HEAD
-rearrangeKeyfile :: FilePath -> IO ()
-=======
 rearrangeKeyfile :: (MonadIO m, MonadFail m, WithLogger m) => FilePath -> m ()
->>>>>>> 71462da8
 rearrangeKeyfile fp = do
     us <- takeUserSecret fp
     let sk = maybeToList $ us ^. usPrimKey
     writeUserSecretRelease $
         us & usKeys %~ (++ map noPassEncrypt sk)
 
-<<<<<<< HEAD
-generateKeyfile :: Bool -> FilePath -> IO (PublicKey, VssCertificate)
-=======
 generateKeyfile :: (MonadIO m, MonadFail m, WithLogger m) => Bool -> FilePath -> m (PublicKey, VssCertificate)
->>>>>>> 71462da8
 generateKeyfile isPrim fp = do
     initializeUserSecret fp
     sk <- snd <$> keyGen
@@ -58,11 +50,7 @@
         vssCert = mkVssCertificate sk vssPk expiry
     return (toPublic sk, vssCert)
 
-<<<<<<< HEAD
-generateFakeAvvm :: FilePath -> IO RedeemPublicKey
-=======
 generateFakeAvvm :: MonadIO m => FilePath -> m RedeemPublicKey
->>>>>>> 71462da8
 generateFakeAvvm fp = do
     seed <- secureRandomBS 32
     let (pk, _) = fromMaybe
