--- conflicted
+++ resolved
@@ -26,15 +26,10 @@
 import           Pos.Communication.Types (InvOrDataTK)
 import           Pos.Core (Address, Coin, makeRedeemAddress, mkCoin, unsafeAddCoin)
 import           Pos.Core.Txp (TxAux (..), TxId, TxOut (..), TxOutAux (..), txaF)
-<<<<<<< HEAD
-import           Pos.Crypto (RedeemSecretKey, SafeSigner, hash, redeemToPublic)
-import           Pos.Diffusion.Types (Diffusion (sendTx))
-=======
 import           Pos.Crypto (RedeemSecretKey, SafeSigner, hash, redeemToPublic, safeToPublic)
 import           Pos.Infra.Communication.Protocol (OutSpecs)
 import           Pos.Infra.Communication.Specs (createOutSpecs)
 import           Pos.Infra.Diffusion.Types (Diffusion (sendTx))
->>>>>>> 5db86b39
 import           Pos.Txp.Network.Types (TxMsgContents (..))
 import           Pos.Util.Util (eitherToThrow)
 import           Pos.WorkMode.Class (MinWorkMode)
