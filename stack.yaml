--- conflicted
+++ resolved
@@ -199,12 +199,9 @@
 - statistics-0.14.0.2
 - validation-0.6.1
 - swagger2-2.2.1
-<<<<<<< HEAD
 - beam-core-0.7.2.1
 - beam-migrate-0.3.1.0
-=======
 - dns-3.0.4
->>>>>>> 5db86b39
 
 # This is for CI to pass --fast to all dependencies
 apply-ghc-options: everything
