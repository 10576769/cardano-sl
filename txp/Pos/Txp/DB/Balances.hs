--- conflicted
+++ resolved
@@ -41,11 +41,6 @@
 import           Pos.Core                     (Coin, GenesisStakes (..), StakeholderId,
                                                coinF, mkCoin, sumCoins, unsafeAddCoin,
                                                unsafeIntegerToCoin)
-<<<<<<< HEAD
-import           Pos.Core.Genesis             (genesisBootBalances)
-=======
-import qualified Pos.Core.Constants           as Const
->>>>>>> 9fd9b06b
 import           Pos.Crypto                   (shortHashF)
 import           Pos.DB                       (DBError (..), DBTag (GStateDB), IterType,
                                                MonadDB, MonadDBRead, MonadGState (..),
@@ -81,41 +76,23 @@
 -- Overloaded getters (for fixed balances for bootstrap era)
 ----------------------------------------------------------------------------
 
-<<<<<<< HEAD
-genesisFakeTotalStake :: Coin
-genesisFakeTotalStake = unsafeIntegerToCoin $ sumCoins genesisBootBalances
-
-getEffectiveTotalStake :: (MonadDBRead m, MonadGState m) => m Coin
-getEffectiveTotalStake = ifM gsIsBootstrapEra
-    (pure genesisFakeTotalStake)
-    getRealTotalStake
-
-getEffectiveStake :: (MonadDBRead m, MonadGState m) => StakeholderId -> m (Maybe Coin)
-getEffectiveStake id = ifM gsIsBootstrapEra
-    (pure $ HM.lookup id genesisBootBalances)
-=======
--- TODO: provide actual implementation after corresponding
--- flag is actually stored in the DB
-isBootstrapEra :: Monad m => m Bool
-isBootstrapEra = pure $ not Const.isDevelopment && True
-
 genesisFakeTotalStake :: Ether.MonadReader' GenesisStakes m => m Coin
 genesisFakeTotalStake =
     unsafeIntegerToCoin . sumCoins . unGenesisStakes <$> Ether.ask'
 
 getEffectiveTotalStake ::
-       (Ether.MonadReader' GenesisStakes m, MonadDBRead m) => m Coin
-getEffectiveTotalStake = ifM isBootstrapEra
+       (Ether.MonadReader' GenesisStakes m, MonadDBRead m, MonadGState m)
+    => m Coin
+getEffectiveTotalStake = ifM gsIsBootstrapEra
     genesisFakeTotalStake
     getRealTotalStake
 
 getEffectiveStake ::
-       (Ether.MonadReader' GenesisStakes m, MonadDBRead m)
+       (Ether.MonadReader' GenesisStakes m, MonadDBRead m, MonadGState m)
     => StakeholderId
     -> m (Maybe Coin)
-getEffectiveStake id = ifM isBootstrapEra
+getEffectiveStake id = ifM gsIsBootstrapEra
     (HM.lookup id . unGenesisStakes <$> Ether.ask')
->>>>>>> 9fd9b06b
     (getRealStake id)
 
 ----------------------------------------------------------------------------
@@ -142,20 +119,13 @@
 ----------------------------------------------------------------------------
 
 -- | Run iterator over effective balances.
-balanceSource
-<<<<<<< HEAD
-    :: (MonadDBRead m, MonadGState m)
+balanceSource ::
+       forall m.
+       (Ether.MonadReader' GenesisStakes m, MonadDBRead m, MonadGState m)
     => Source (ResourceT m) (IterType BalanceIter)
 balanceSource =
     ifM (lift gsIsBootstrapEra)
-        (CL.sourceList $ HM.toList genesisBootBalances)
-=======
-    :: forall m . (Ether.MonadReader' GenesisStakes m, MonadDBRead m)
-    => Source (ResourceT m) (IterType BalanceIter)
-balanceSource =
-    ifM (lift isBootstrapEra)
         (CL.sourceList . HM.toList . unGenesisStakes =<< lift Ether.ask')
->>>>>>> 9fd9b06b
         (dbIterSource GStateDB (Proxy @BalanceIter))
 
 ----------------------------------------------------------------------------
