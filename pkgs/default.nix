--- conflicted
+++ resolved
@@ -204,25 +204,6 @@
           description = "Automatic testing of Haskell programs";
           license = stdenv.lib.licenses.bsd3;
         }) {};
-      RSA = callPackage ({ SHA, base, binary, bytestring, crypto-api, crypto-pubkey-types, mkDerivation, pureMD5, stdenv }:
-      mkDerivation {
-          pname = "RSA";
-          version = "2.2.0";
-          sha256 = "1mzjlkw9i9r7r5a7mja01pq3ihvik2ncgah1jmznswaj6ga5cc19";
-          libraryHaskellDepends = [
-            base
-            binary
-            bytestring
-            crypto-api
-            crypto-pubkey-types
-            pureMD5
-            SHA
-          ];
-          doHaddock = false;
-          doCheck = false;
-          description = "Implementation of RSA, using the padding schemes of PKCS#1 v2.1.";
-          license = stdenv.lib.licenses.bsd3;
-        }) {};
       SHA = callPackage ({ array, base, binary, bytestring, mkDerivation, stdenv }:
       mkDerivation {
           pname = "SHA";
@@ -628,35 +609,6 @@
           doCheck = false;
           homepage = "https://github.com/bos/aeson";
           description = "Parsing of ISO 8601 dates, originally from aeson";
-          license = stdenv.lib.licenses.bsd3;
-        }) {};
-      authenticate-oauth = callPackage ({ RSA, SHA, base, base64-bytestring, blaze-builder, bytestring, crypto-pubkey-types, data-default, http-client, http-types, mkDerivation, random, stdenv, time, transformers, transformers-compat }:
-      mkDerivation {
-          pname = "authenticate-oauth";
-          version = "1.6";
-          sha256 = "0xc37yql79r9idjfdhzg85syrwwgaxggcv86myi6zq2pzl89yvfj";
-          revision = "1";
-          editedCabalFile = "1fxwn8bn6qs8dhxq0q04psq7zp1qvw1b6g3vmsclgyj9p7kr77ms";
-          libraryHaskellDepends = [
-            base
-            base64-bytestring
-            blaze-builder
-            bytestring
-            crypto-pubkey-types
-            data-default
-            http-client
-            http-types
-            random
-            RSA
-            SHA
-            time
-            transformers
-            transformers-compat
-          ];
-          doHaddock = false;
-          doCheck = false;
-          homepage = "http://github.com/yesodweb/authenticate";
-          description = "Library to authenticate with OAuth for Haskell web applications";
           license = stdenv.lib.licenses.bsd3;
         }) {};
       auto-update = callPackage ({ base, mkDerivation, stdenv }:
@@ -1136,11 +1088,7 @@
           description = "Reporting server for CSL";
           license = stdenv.lib.licenses.bsd3;
         }) {};
-<<<<<<< HEAD
-      cardano-sl = callPackage ({ MonadRandom, QuickCheck, acid-state, aeson, ansi-terminal, ansi-wl-pprint, async, base, base58-bytestring, base64-bytestring, binary, bytestring, cardano-crypto, cardano-report-server, cardano-sl-core, cardano-sl-db, cardano-sl-godtossing, cardano-sl-infra, cardano-sl-lrc, cardano-sl-ssc, cardano-sl-txp, cardano-sl-update, cereal, conduit, containers, cpphs, cryptonite, cryptonite-openssl, data-default, deepseq, deriving-compat, digest, directory, dlist, dns, ed25519, ekg, ekg-core, ekg-statsd, ether, exceptions, file-embed, filelock, filepath, focus, formatting, generic-arbitrary, gitrev, hashable, http-client, http-client-tls, http-conduit, http-types, iproute, kademlia, lens, list-t, log-warper, lrucache, memory, mkDerivation, mmorph, monad-control, monad-loops, mono-traversable, mtl, neat-interpolation, network-info, network-transport, network-transport-tcp, node-sketch, optparse-applicative, parsec, plutus-prototype, pvss, quickcheck-instances, random, reflection, resourcet, rocksdb-haskell, safecopy, serokell-util, servant, servant-multipart, servant-server, stdenv, stm, stm-containers, string-qq, tagged, template-haskell, text, text-format, th-lift-instances, time, time-units, transformers, transformers-base, transformers-lift, universum, unix, unordered-containers, vector, wai, wai-extra, wai-websockets, warp, warp-tls, websockets, wreq, yaml }:
-=======
-      cardano-sl = callPackage ({ MonadRandom, QuickCheck, acid-state, aeson, ansi-terminal, ansi-wl-pprint, async, base, base58-bytestring, base64-bytestring, binary, bytestring, cardano-crypto, cardano-report-server, cardano-sl-core, cardano-sl-db, cardano-sl-godtossing, cardano-sl-infra, cardano-sl-lrc, cardano-sl-ssc, cardano-sl-txp, cardano-sl-update, cborg, cereal, conduit, containers, cpphs, cryptonite, cryptonite-openssl, data-default, deepseq, deriving-compat, digest, directory, dlist, dns, ed25519, ekg, ekg-core, ekg-statsd, ether, exceptions, file-embed, filelock, filepath, focus, formatting, generic-arbitrary, gitrev, hashable, hspec, http-client, http-client-tls, http-conduit, http-types, iproute, kademlia, lens, list-t, log-warper, lrucache, memory, mkDerivation, mmorph, monad-control, monad-loops, mono-traversable, mtl, neat-interpolation, network-info, network-transport, network-transport-tcp, node-sketch, optparse-applicative, parsec, plutus-prototype, pvss, quickcheck-instances, random, reflection, regex-tdfa, regex-tdfa-text, resourcet, rocksdb-haskell, safecopy, serokell-util, servant, servant-multipart, servant-server, stdenv, stm, stm-containers, tagged, template-haskell, text, text-format, th-lift-instances, time, time-units, transformers, transformers-base, transformers-lift, universum, unix, unordered-containers, vector, wai, wai-extra, wai-websockets, warp, warp-tls, websockets, wreq, yaml }:
->>>>>>> 49e3805a
+      cardano-sl = callPackage ({ MonadRandom, QuickCheck, acid-state, aeson, ansi-terminal, ansi-wl-pprint, async, base, base58-bytestring, base64-bytestring, binary, bytestring, cardano-crypto, cardano-report-server, cardano-sl-core, cardano-sl-db, cardano-sl-godtossing, cardano-sl-infra, cardano-sl-lrc, cardano-sl-ssc, cardano-sl-txp, cardano-sl-update, cborg, cereal, conduit, containers, cpphs, cryptonite, cryptonite-openssl, data-default, deepseq, deriving-compat, digest, directory, dlist, dns, ed25519, ekg, ekg-core, ekg-statsd, ether, exceptions, file-embed, filelock, filepath, focus, formatting, generic-arbitrary, gitrev, hashable, hspec, http-client, http-client-tls, http-conduit, http-types, iproute, kademlia, lens, list-t, log-warper, lrucache, memory, mkDerivation, mmorph, monad-control, monad-loops, mono-traversable, mtl, neat-interpolation, network-info, network-transport, network-transport-tcp, node-sketch, optparse-applicative, parsec, plutus-prototype, pvss, quickcheck-instances, random, reflection, regex-tdfa, regex-tdfa-text, resourcet, rocksdb-haskell, safecopy, serokell-util, servant, servant-multipart, servant-server, stdenv, stm, stm-containers, tagged, template-haskell, text, text-format, th-lift-instances, time, time-units, transformers, transformers-base, transformers-lift, universum, unix, unordered-containers, vector, wai, wai-extra, wai-websockets, warp, warp-tls, websockets, yaml }:
       mkDerivation {
           pname = "cardano-sl";
           version = "0.5.1";
@@ -1253,7 +1201,6 @@
             warp
             warp-tls
             websockets
-            wreq
             yaml
           ];
           executableHaskellDepends = [
@@ -1287,8 +1234,6 @@
             time-units
             universum
           ];
-<<<<<<< HEAD
-=======
           testHaskellDepends = [
             base
             bytestring
@@ -1336,7 +1281,6 @@
             unordered-containers
             vector
           ];
->>>>>>> 49e3805a
           doHaddock = false;
           doCheck = true;
           description = "Cardano SL main implementation";
@@ -1453,13 +1397,11 @@
           description = "Cardano SL - basic DB interfaces";
           license = stdenv.lib.licenses.mit;
         }) {};
-<<<<<<< HEAD
       cardano-sl-explorer = callPackage ({ aeson, base, base16-bytestring, binary, bytestring, cardano-sl, cardano-sl-core, cardano-sl-db, cardano-sl-infra, cardano-sl-ssc, cardano-sl-update, containers, cpphs, either, engine-io, engine-io-wai, ether, exceptions, formatting, http-types, lens, lifted-base, log-warper, memory, mkDerivation, monad-control, monad-loops, mtl, network-transport-tcp, node-sketch, optparse-simple, purescript-bridge, serokell-util, servant, servant-multipart, servant-server, servant-swagger, servant-swagger-ui, socket-io, stdenv, stm, swagger2, tagged, text, text-format, time, time-units, transformers, universum, unordered-containers, wai, wai-cors, warp }:
       mkDerivation {
           pname = "cardano-sl-explorer";
           version = "0.2.0";
-          src = ./..;
-          postUnpack = "sourceRoot+=/explorer; echo source root reset to \$sourceRoot";
+          src = ./../explorer;
           isLibrary = true;
           isExecutable = true;
           libraryHaskellDepends = [
@@ -1541,12 +1483,10 @@
             cpphs
           ];
           doHaddock = false;
-          doCheck = false;
+          doCheck = true;
           description = "Cardano explorer";
           license = stdenv.lib.licenses.mit;
         }) {};
-=======
->>>>>>> 49e3805a
       cardano-sl-godtossing = callPackage ({ QuickCheck, aeson, base, bytestring, cardano-sl-core, cardano-sl-db, cardano-sl-infra, cardano-sl-lrc, cardano-sl-ssc, containers, cpphs, cryptonite, data-default, ether, file-embed, formatting, generic-arbitrary, hashable, lens, log-warper, mkDerivation, mmorph, mono-traversable, mtl, node-sketch, rocksdb-haskell, serokell-util, stdenv, stm, tagged, text, text-format, time-units, transformers, universum, unordered-containers }:
       mkDerivation {
           pname = "cardano-sl-godtossing";
@@ -1593,7 +1533,7 @@
           description = "Cardano SL - GodTossing implementation of SSC";
           license = stdenv.lib.licenses.mit;
         }) {};
-      cardano-sl-infra = callPackage ({ QuickCheck, aeson, base, base64-bytestring, binary, bytestring, cardano-report-server, cardano-sl-core, cardano-sl-db, containers, cpphs, data-default, directory, dns, either, ether, exceptions, filepath, formatting, generic-arbitrary, hashable, iproute, kademlia, lens, list-t, log-warper, mkDerivation, mmorph, monad-control, mtl, network-info, network-transport, network-transport-tcp, node-sketch, optparse-applicative, parsec, reflection, serokell-util, stdenv, stm, stm-containers, tagged, template-haskell, text, text-format, time, time-units, transformers, transformers-base, transformers-lift, universum, unix, unordered-containers, wreq, yaml }:
+      cardano-sl-infra = callPackage ({ QuickCheck, aeson, base, base64-bytestring, binary, bytestring, cardano-report-server, cardano-sl-core, cardano-sl-db, containers, cpphs, data-default, directory, dns, either, ether, exceptions, filepath, formatting, generic-arbitrary, hashable, http-client, http-client-tls, iproute, kademlia, lens, list-t, log-warper, mkDerivation, mmorph, monad-control, mtl, network-info, network-transport, network-transport-tcp, node-sketch, optparse-applicative, parsec, reflection, serokell-util, stdenv, stm, tagged, template-haskell, text, text-format, time, time-units, transformers, transformers-base, transformers-lift, universum, unix, unordered-containers, yaml }:
       mkDerivation {
           pname = "cardano-sl-infra";
           version = "0.5.1";
@@ -1618,6 +1558,8 @@
             formatting
             generic-arbitrary
             hashable
+            http-client
+            http-client-tls
             iproute
             kademlia
             lens
@@ -1636,7 +1578,6 @@
             reflection
             serokell-util
             stm
-            stm-containers
             tagged
             template-haskell
             text
@@ -1649,7 +1590,6 @@
             universum
             unix
             unordered-containers
-            wreq
             yaml
           ];
           libraryToolDepends = [ cpphs ];
@@ -1687,11 +1627,7 @@
           description = "Cardano SL - Leaders and Richmen computation";
           license = stdenv.lib.licenses.mit;
         }) {};
-<<<<<<< HEAD
-      cardano-sl-lwallet = callPackage ({ QuickCheck, acid-state, ansi-wl-pprint, base, base58-bytestring, binary, bytestring, cardano-sl, cardano-sl-core, cardano-sl-db, cardano-sl-infra, cardano-sl-update, containers, cpphs, data-default, dlist, either, ether, formatting, lens, log-warper, mkDerivation, mmorph, monad-control, monad-loops, mtl, network-transport-tcp, node-sketch, optparse-applicative, parsec, random, resourcet, safecopy, serokell-util, stdenv, stm, stm-containers, string-qq, tagged, text, time, time-units, transformers, transformers-base, transformers-lift, universum, unix, unordered-containers }:
-=======
       cardano-sl-lwallet = callPackage ({ QuickCheck, acid-state, ansi-wl-pprint, base, base58-bytestring, binary, bytestring, cardano-sl, cardano-sl-core, cardano-sl-db, cardano-sl-infra, cardano-sl-update, containers, cpphs, data-default, dlist, either, ether, formatting, lens, log-warper, mkDerivation, mmorph, monad-control, monad-loops, mtl, neat-interpolation, network-transport-tcp, node-sketch, optparse-applicative, parsec, random, resourcet, safecopy, serokell-util, stdenv, stm, stm-containers, tagged, text, time, time-units, transformers, transformers-base, transformers-lift, universum, unix, unordered-containers }:
->>>>>>> 49e3805a
       mkDerivation {
           pname = "cardano-sl-lwallet";
           version = "0.5.1";
@@ -1787,11 +1723,7 @@
           description = "Cardano SL - the SSC class";
           license = stdenv.lib.licenses.mit;
         }) {};
-<<<<<<< HEAD
-      cardano-sl-tools = callPackage ({ Chart, Chart-diagrams, Glob, MonadRandom, QuickCheck, aeson, ansi-wl-pprint, array, async, attoparsec, base, bytestring, cardano-report-server, cardano-sl, cardano-sl-core, cardano-sl-db, cardano-sl-infra, cardano-sl-lrc, cardano-sl-ssc, cardano-sl-txp, containers, cpphs, cryptonite, data-default, directory, ed25519, ether, fgl, filepath, foldl, formatting, graphviz, kademlia, lens, log-warper, mkDerivation, mtl, node-sketch, optparse-applicative, parsec, pipes, pipes-bytestring, pipes-interleave, pipes-safe, process, purescript-bridge, random, random-shuffle, serokell-util, servant, servant-multipart, servant-server, servant-swagger, servant-swagger-ui, stdenv, stm, string-qq, swagger2, system-filepath, tar, text, text-format, time, time-units, universum, unix-compat, unordered-containers, vector, wreq }:
-=======
-      cardano-sl-tools = callPackage ({ Chart, Chart-diagrams, Glob, MonadRandom, QuickCheck, aeson, ansi-wl-pprint, array, async, attoparsec, base, bytestring, cardano-report-server, cardano-sl, cardano-sl-core, cardano-sl-db, cardano-sl-infra, cardano-sl-lrc, cardano-sl-ssc, cardano-sl-txp, containers, cpphs, cryptonite, data-default, directory, ed25519, ether, fgl, filepath, foldl, formatting, graphviz, kademlia, lens, log-warper, mkDerivation, mtl, neat-interpolation, node-sketch, optparse-applicative, parsec, pipes, pipes-bytestring, pipes-interleave, pipes-safe, process, purescript-bridge, random, random-shuffle, serokell-util, servant, servant-multipart, servant-server, servant-swagger, servant-swagger-ui, stdenv, stm, swagger2, system-filepath, tar, text, text-format, time, time-units, universum, unix-compat, unordered-containers, vector, wreq }:
->>>>>>> 49e3805a
+      cardano-sl-tools = callPackage ({ Chart, Chart-diagrams, Glob, MonadRandom, QuickCheck, aeson, ansi-wl-pprint, array, async, attoparsec, base, bytestring, cardano-report-server, cardano-sl, cardano-sl-core, cardano-sl-db, cardano-sl-infra, cardano-sl-lrc, cardano-sl-ssc, cardano-sl-txp, containers, cpphs, cryptonite, data-default, directory, ed25519, ether, fgl, filepath, foldl, formatting, graphviz, kademlia, lens, log-warper, mkDerivation, mtl, neat-interpolation, node-sketch, optparse-applicative, parsec, pipes, pipes-bytestring, pipes-interleave, pipes-safe, process, purescript-bridge, random, random-shuffle, serokell-util, servant, servant-multipart, servant-server, servant-swagger, servant-swagger-ui, stdenv, stm, swagger2, system-filepath, tar, text, text-format, time, time-units, universum, unix-compat, unordered-containers, vector }:
       mkDerivation {
           pname = "cardano-sl-tools";
           version = "0.5.1";
@@ -1833,10 +1765,7 @@
             log-warper
             MonadRandom
             mtl
-<<<<<<< HEAD
-=======
             neat-interpolation
->>>>>>> 49e3805a
             node-sketch
             optparse-applicative
             parsec
@@ -1867,7 +1796,6 @@
             unix-compat
             unordered-containers
             vector
-            wreq
           ];
           executableToolDepends = [
             cpphs
@@ -1994,16 +1922,13 @@
           description = "Case insensitive string comparison";
           license = stdenv.lib.licenses.bsd3;
         }) {};
-      cborg = callPackage ({ array, base, bytestring, containers, fetchgit, ghc-prim, half, integer-gmp, mkDerivation, primitive, stdenv, text }:
+      cborg = callPackage ({ array, base, bytestring, containers, ghc-prim, half, integer-gmp, mkDerivation, primitive, stdenv, text }:
       mkDerivation {
           pname = "cborg";
           version = "0.1.1.0";
-          src = fetchgit {
-            url = "https://github.com/arybczak/binary-serialise-cbor";
-            sha256 = "1cd6vk7vqx7nny5q7q3blbjs68l27b0yrmi5g1xifg5ifz0w208n";
-            rev = "a1770a6ab0a6f457fe56269fb684a9f8dad0da17";
-          };
-          postUnpack = "sourceRoot+=/cborg; echo source root reset to \$sourceRoot";
+          sha256 = "120ljrwm15zl49nlsn9wb702sb97d2p300mzbpx8wxr2zdzlffpj";
+          revision = "1";
+          editedCabalFile = "0qqg1gfjf869ynrh20fbrpfhjf2yh6v3i5s6w327sirbhw9ajk6v";
           libraryHaskellDepends = [
             array
             base
@@ -2310,60 +2235,6 @@
           description = "A liberalised re-implementation of cpp, the C pre-processor";
           license = "LGPL";
         }) {};
-      crypto-api = callPackage ({ base, bytestring, cereal, entropy, mkDerivation, stdenv, tagged, transformers }:
-      mkDerivation {
-          pname = "crypto-api";
-          version = "0.13.2";
-          sha256 = "1vc27qcgbg7hf50rkqhlrs58zn1888ilh4b6wrrm07bnm48xacak";
-          libraryHaskellDepends = [
-            base
-            bytestring
-            cereal
-            entropy
-            tagged
-            transformers
-          ];
-          doHaddock = false;
-          doCheck = false;
-          homepage = "https://github.com/TomMD/crypto-api";
-          description = "A generic interface for cryptographic operations";
-          license = stdenv.lib.licenses.bsd3;
-        }) {};
-      crypto-pubkey-types = callPackage ({ asn1-encoding, asn1-types, base, mkDerivation, stdenv }:
-      mkDerivation {
-          pname = "crypto-pubkey-types";
-          version = "0.4.3";
-          sha256 = "0q0wlzjmpx536h1zcdzrpxjkvqw8abj8z0ci38138kpch4igbnby";
-          libraryHaskellDepends = [
-            asn1-encoding
-            asn1-types
-            base
-          ];
-          doHaddock = false;
-          doCheck = false;
-          homepage = "http://github.com/vincenthz/hs-crypto-pubkey-types";
-          description = "Generic cryptography Public keys algorithm types";
-          license = stdenv.lib.licenses.bsd3;
-        }) {};
-      cryptohash = callPackage ({ base, byteable, bytestring, cryptonite, ghc-prim, memory, mkDerivation, stdenv }:
-      mkDerivation {
-          pname = "cryptohash";
-          version = "0.11.9";
-          sha256 = "1yr2iyb779znj79j3fq4ky8l1y8a600a2x1fx9p5pmpwq5zq93y2";
-          libraryHaskellDepends = [
-            base
-            byteable
-            bytestring
-            cryptonite
-            ghc-prim
-            memory
-          ];
-          doHaddock = false;
-          doCheck = false;
-          homepage = "http://github.com/vincenthz/hs-cryptohash";
-          description = "collection of crypto hashes, fast, pure and practical";
-          license = stdenv.lib.licenses.bsd3;
-        }) {};
       cryptohash-md5 = callPackage ({ base, bytestring, mkDerivation, stdenv }:
       mkDerivation {
           pname = "cryptohash-md5";
@@ -2531,8 +2402,6 @@
           license = stdenv.lib.licenses.bsd3;
         }) {};
       deepseq = callPackage ({ array, base, mkDerivation, stdenv }:
-<<<<<<< HEAD
-=======
       mkDerivation {
           pname = "deepseq";
           version = "1.4.2.0";
@@ -2639,7 +2508,6 @@
           license = stdenv.lib.licenses.bsd3;
         }) {};
       diagrams-postscript = callPackage ({ base, containers, data-default-class, diagrams-core, diagrams-lib, dlist, filepath, hashable, lens, mkDerivation, monoid-extras, mtl, semigroups, split, statestack, stdenv }:
->>>>>>> 49e3805a
       mkDerivation {
           pname = "diagrams-postscript";
           version = "1.4";
@@ -2660,8 +2528,6 @@
             split
             statestack
           ];
-<<<<<<< HEAD
-=======
           doHaddock = false;
           doCheck = false;
           homepage = "http://projects.haskell.org/diagrams/";
@@ -2676,18 +2542,13 @@
           libraryHaskellDepends = [
             base
           ];
->>>>>>> 49e3805a
           doHaddock = false;
           doCheck = false;
           homepage = "http://projects.haskell.org/diagrams";
           description = "Pure Haskell solver routines used by diagrams";
           license = stdenv.lib.licenses.bsd3;
         }) {};
-<<<<<<< HEAD
-      deriving-compat = callPackage ({ base, containers, ghc-boot-th, ghc-prim, mkDerivation, stdenv, template-haskell, transformers, transformers-compat }:
-=======
       diagrams-svg = callPackage ({ JuicyPixels, base, base64-bytestring, bytestring, colour, containers, diagrams-core, diagrams-lib, filepath, hashable, lens, mkDerivation, monoid-extras, mtl, optparse-applicative, semigroups, split, stdenv, svg-builder, text }:
->>>>>>> 49e3805a
       mkDerivation {
           pname = "diagrams-svg";
           version = "1.4.1";
@@ -2700,13 +2561,6 @@
             bytestring
             colour
             containers
-<<<<<<< HEAD
-            ghc-boot-th
-            ghc-prim
-            template-haskell
-            transformers
-            transformers-compat
-=======
             diagrams-core
             diagrams-lib
             filepath
@@ -2720,154 +2574,6 @@
             split
             svg-builder
             text
->>>>>>> 49e3805a
-          ];
-          doHaddock = false;
-          doCheck = false;
-          homepage = "http://projects.haskell.org/diagrams/";
-          description = "SVG backend for diagrams drawing EDSL";
-          license = stdenv.lib.licenses.bsd3;
-        }) {};
-      diagrams-core = callPackage ({ adjunctions, base, containers, distributive, dual-tree, lens, linear, mkDerivation, monoid-extras, mtl, profunctors, semigroups, stdenv, unordered-containers }:
-      mkDerivation {
-          pname = "diagrams-core";
-          version = "1.4";
-          sha256 = "1rrak6vym0q1c00cvhdlh29z8vsr6w81lq1xa9b61f5d7m42yl75";
-          libraryHaskellDepends = [
-            adjunctions
-            base
-            containers
-            distributive
-            dual-tree
-            lens
-            linear
-            monoid-extras
-            mtl
-            profunctors
-            semigroups
-            unordered-containers
-          ];
-          doHaddock = false;
-          doCheck = false;
-          homepage = "http://projects.haskell.org/diagrams";
-          description = "Core libraries for diagrams EDSL";
-          license = stdenv.lib.licenses.bsd3;
-        }) {};
-      diagrams-lib = callPackage ({ JuicyPixels, active, adjunctions, array, base, cereal, colour, containers, data-default-class, diagrams-core, diagrams-solve, directory, distributive, dual-tree, exceptions, filepath, fingertree, fsnotify, hashable, intervals, lens, linear, mkDerivation, monoid-extras, mtl, optparse-applicative, process, profunctors, semigroups, stdenv, tagged, text, transformers, unordered-containers }:
-      mkDerivation {
-          pname = "diagrams-lib";
-          version = "1.4.0.1";
-          sha256 = "1iidlcqb001w2a0a4wnxv1qwybjv23qjx12k8a6hairhr28bah2i";
-          revision = "1";
-          editedCabalFile = "12jyrrfsxz8mmjf55m7r53vinam88g1rm430ybldldfv7b6sp6dh";
-          libraryHaskellDepends = [
-            active
-            adjunctions
-            array
-            base
-<<<<<<< HEAD
-            cereal
-            colour
-            containers
-            data-default-class
-            diagrams-core
-            diagrams-solve
-            directory
-            distributive
-            dual-tree
-            exceptions
-            filepath
-            fingertree
-            fsnotify
-            hashable
-            intervals
-            JuicyPixels
-            lens
-            linear
-            monoid-extras
-            mtl
-            optparse-applicative
-            process
-            profunctors
-            semigroups
-            tagged
-            text
-            transformers
-            unordered-containers
-          ];
-          doHaddock = false;
-          doCheck = false;
-          homepage = "http://projects.haskell.org/diagrams";
-          description = "Embedded domain-specific language for declarative graphics";
-          license = stdenv.lib.licenses.bsd3;
-        }) {};
-      diagrams-postscript = callPackage ({ base, containers, data-default-class, diagrams-core, diagrams-lib, dlist, filepath, hashable, lens, mkDerivation, monoid-extras, mtl, semigroups, split, statestack, stdenv }:
-      mkDerivation {
-          pname = "diagrams-postscript";
-          version = "1.4";
-          sha256 = "1d4dbwd4qgrlwm0m9spwqklpg3plf0ghrnrah1k6yw900l0z0n7y";
-          libraryHaskellDepends = [
-            base
-            containers
-            data-default-class
-            diagrams-core
-            diagrams-lib
-            dlist
-            filepath
-            hashable
-            lens
-            monoid-extras
-            mtl
-            semigroups
-            split
-            statestack
-          ];
-          doHaddock = false;
-          doCheck = false;
-          homepage = "http://projects.haskell.org/diagrams/";
-          description = "Postscript backend for diagrams drawing EDSL";
-          license = stdenv.lib.licenses.bsd3;
-        }) {};
-      diagrams-solve = callPackage ({ base, mkDerivation, stdenv }:
-      mkDerivation {
-          pname = "diagrams-solve";
-          version = "0.1.0.1";
-          sha256 = "1piv8mi5182b2ggr28fnr4mda4vbk4mzasvy0nfp3517ii63mrbi";
-          libraryHaskellDepends = [
-            base
-          ];
-          doHaddock = false;
-          doCheck = false;
-          homepage = "http://projects.haskell.org/diagrams";
-          description = "Pure Haskell solver routines used by diagrams";
-          license = stdenv.lib.licenses.bsd3;
-        }) {};
-      diagrams-svg = callPackage ({ JuicyPixels, base, base64-bytestring, bytestring, colour, containers, diagrams-core, diagrams-lib, filepath, hashable, lens, mkDerivation, monoid-extras, mtl, optparse-applicative, semigroups, split, stdenv, svg-builder, text }:
-      mkDerivation {
-          pname = "diagrams-svg";
-          version = "1.4.1";
-          sha256 = "11vzcsqgkc8jzm5dw82swgqzahck541mz2l9jkkwfdaq09w16sff";
-          revision = "1";
-          editedCabalFile = "12cp0898pplap5skhq43xsxh0m2ilv5lz9zw2fhkkjmnr4pbl2dx";
-          libraryHaskellDepends = [
-            base
-            base64-bytestring
-            bytestring
-            colour
-            containers
-            diagrams-core
-            diagrams-lib
-            filepath
-            hashable
-            JuicyPixels
-            lens
-            monoid-extras
-            mtl
-            optparse-applicative
-            semigroups
-            split
-            svg-builder
-            text
           ];
           doHaddock = false;
           doCheck = false;
@@ -2897,8 +2603,6 @@
           sha256 = "1wm738bqz8b8mpkviv0y6v6dypxjsm50silfvjwy64c3p9md1c4l";
           libraryHaskellDepends = [
             base
-=======
->>>>>>> 49e3805a
             filepath
             time
             unix
@@ -4443,33 +4147,6 @@
           homepage = "http://github.com/ekmett/lens/";
           description = "Lenses, Folds and Traversals";
           license = stdenv.lib.licenses.bsd2;
-        }) {};
-      lens-aeson = callPackage ({ Cabal, aeson, attoparsec, base, bytestring, cabal-doctest, lens, mkDerivation, scientific, stdenv, text, unordered-containers, vector }:
-      mkDerivation {
-          pname = "lens-aeson";
-          version = "1.0.1";
-          sha256 = "1g8d6a7lhg6i1v56afm6x102pcxk0dxcyh2j7qqi62vp12kamljx";
-          setupHaskellDepends = [
-            base
-            Cabal
-            cabal-doctest
-          ];
-          libraryHaskellDepends = [
-            aeson
-            attoparsec
-            base
-            bytestring
-            lens
-            scientific
-            text
-            unordered-containers
-            vector
-          ];
-          doHaddock = false;
-          doCheck = false;
-          homepage = "http://github.com/lens/lens-aeson/";
-          description = "Law-abiding lenses for aeson";
-          license = stdenv.lib.licenses.mit;
         }) {};
       lifted-base = callPackage ({ base, mkDerivation, monad-control, stdenv, transformers-base }:
       mkDerivation {
@@ -5211,8 +4888,6 @@
           version = "0.2.2";
           sha256 = "162sk5sg22w21wqz5qv8kx6ibxp99v5p20g3nknhm1kddk3hha1p";
           libraryHaskellDepends = [
-<<<<<<< HEAD
-=======
             base
             base64-bytestring
             bytestring
@@ -5248,43 +4923,6 @@
           version = "2.1.4";
           sha256 = "1svd8ssdqf8lp083g3lray823854i178hhn4ys3qhlxa53g74gvc";
           libraryHaskellDepends = [
->>>>>>> 49e3805a
-            base
-            base64-bytestring
-            bytestring
-<<<<<<< HEAD
-            mtl
-          ];
-          doHaddock = false;
-          doCheck = false;
-          homepage = "http://github.com/vincenthz/hs-pem";
-          description = "Privacy Enhanced Mail (PEM) format reader and writer";
-          license = stdenv.lib.licenses.bsd3;
-        }) {};
-      pipes = callPackage ({ base, exceptions, mkDerivation, mmorph, mtl, stdenv, transformers, void }:
-      mkDerivation {
-          pname = "pipes";
-          version = "4.3.3";
-          sha256 = "0sgnlawi06mcwvm986vrixrmjdd3fy436kwfij8gn01vpa5p53bl";
-          libraryHaskellDepends = [
-            base
-            exceptions
-            mmorph
-            mtl
-            transformers
-            void
-          ];
-          doHaddock = false;
-          doCheck = false;
-          description = "Compositional pipelines";
-          license = stdenv.lib.licenses.bsd3;
-        }) {};
-      pipes-bytestring = callPackage ({ base, bytestring, mkDerivation, pipes, pipes-group, pipes-parse, stdenv, transformers }:
-      mkDerivation {
-          pname = "pipes-bytestring";
-          version = "2.1.4";
-          sha256 = "1svd8ssdqf8lp083g3lray823854i178hhn4ys3qhlxa53g74gvc";
-          libraryHaskellDepends = [
             base
             bytestring
             pipes
@@ -5363,84 +5001,6 @@
           ];
           doHaddock = false;
           doCheck = false;
-=======
-            pipes
-            pipes-group
-            pipes-parse
-            transformers
-          ];
-          doHaddock = false;
-          doCheck = false;
-          description = "ByteString support for pipes";
-          license = stdenv.lib.licenses.bsd3;
-        }) {};
-      pipes-group = callPackage ({ base, free, mkDerivation, pipes, pipes-parse, stdenv, transformers }:
-      mkDerivation {
-          pname = "pipes-group";
-          version = "1.0.6";
-          sha256 = "0rmpi9gb151gsmvx9f0q9vssd6fsf08ifxxynfp5jnv7lxmnzb87";
-          libraryHaskellDepends = [
-            base
-            free
-            pipes
-            pipes-parse
-            transformers
-          ];
-          doHaddock = false;
-          doCheck = false;
-          description = "Group streams into substreams";
-          license = stdenv.lib.licenses.bsd3;
-        }) {};
-      pipes-interleave = callPackage ({ base, containers, heaps, mkDerivation, pipes, stdenv }:
-      mkDerivation {
-          pname = "pipes-interleave";
-          version = "1.1.1";
-          sha256 = "0l7g184ksrh9qy8ixh49iv13amiwh40v6bbx0gcgq451knfl4n17";
-          libraryHaskellDepends = [
-            base
-            containers
-            heaps
-            pipes
-          ];
-          doHaddock = false;
-          doCheck = false;
-          homepage = "http://github.com/bgamari/pipes-interleave";
-          description = "Interleave and merge streams of elements";
-          license = stdenv.lib.licenses.bsd3;
-        }) {};
-      pipes-parse = callPackage ({ base, mkDerivation, pipes, stdenv, transformers }:
-      mkDerivation {
-          pname = "pipes-parse";
-          version = "3.0.8";
-          sha256 = "1a87q6l610rhxr23qfzzzif3zpfjhw3mg5gfcyjwqac25hdq73yj";
-          libraryHaskellDepends = [
-            base
-            pipes
-            transformers
-          ];
-          doHaddock = false;
-          doCheck = false;
-          description = "Parsing infrastructure for the pipes ecosystem";
-          license = stdenv.lib.licenses.bsd3;
-        }) {};
-      pipes-safe = callPackage ({ base, containers, exceptions, mkDerivation, monad-control, mtl, pipes, stdenv, transformers, transformers-base }:
-      mkDerivation {
-          pname = "pipes-safe";
-          version = "2.2.5";
-          sha256 = "0z560n3cfidp6d6my29vdkwqnga24pd0d6wp9kcmpp2kg3kcyhh2";
-          libraryHaskellDepends = [
-            base
-            containers
-            exceptions
-            monad-control
-            mtl
-            pipes
-            transformers
-            transformers-base
-          ];
-          doHaddock = false;
-          doCheck = false;
->>>>>>> 49e3805a
           description = "Safety for the pipes ecosystem";
           license = stdenv.lib.licenses.bsd3;
         }) {};
@@ -5594,24 +5154,6 @@
           doHaddock = false;
           doCheck = false;
           description = "Pure priority search queues";
-          license = stdenv.lib.licenses.bsd3;
-        }) {};
-      pureMD5 = callPackage ({ base, binary, bytestring, cereal, crypto-api, mkDerivation, stdenv, tagged }:
-      mkDerivation {
-          pname = "pureMD5";
-          version = "2.1.3";
-          sha256 = "0zdilz41cla2ck7mcw1a9702gyg2abq94mqahr4vci9sbs53bwxy";
-          libraryHaskellDepends = [
-            base
-            binary
-            bytestring
-            cereal
-            crypto-api
-            tagged
-          ];
-          doHaddock = false;
-          doCheck = false;
-          description = "A Haskell-only implementation of the MD5 digest (hash) algorithm";
           license = stdenv.lib.licenses.bsd3;
         }) {};
       purescript-bridge = callPackage ({ base, containers, directory, filepath, generic-deriving, lens, mkDerivation, mtl, stdenv, text, transformers }:
@@ -6036,8 +5578,6 @@
             vector
             yaml
           ];
-<<<<<<< HEAD
-=======
           doHaddock = false;
           doCheck = false;
           homepage = "https://github.com/serokell/serokell-util";
@@ -6075,53 +5615,12 @@
             text
             vault
           ];
->>>>>>> 49e3805a
           doHaddock = false;
           doCheck = false;
           homepage = "http://haskell-servant.readthedocs.org/";
           description = "A family of combinators for defining webservices APIs";
           license = stdenv.lib.licenses.bsd3;
         }) {};
-<<<<<<< HEAD
-      servant = callPackage ({ Cabal, aeson, attoparsec, base, base-compat, bytestring, case-insensitive, directory, filepath, http-api-data, http-media, http-types, mkDerivation, mmorph, mtl, natural-transformation, network-uri, stdenv, string-conversions, text, vault }:
-      mkDerivation {
-          pname = "servant";
-          version = "0.10";
-          sha256 = "07ik9ddaj1vmq37dl4mg00rawa9phfapm8a52cs1b5km5fxaknp1";
-          revision = "3";
-          editedCabalFile = "105fvx77sgx23q52spm1r1xchwbmvxc45hhjccasx68kpwbhdgy7";
-          setupHaskellDepends = [
-            base
-            Cabal
-            directory
-            filepath
-          ];
-          libraryHaskellDepends = [
-            aeson
-            attoparsec
-            base
-            base-compat
-            bytestring
-            case-insensitive
-            http-api-data
-            http-media
-            http-types
-            mmorph
-            mtl
-            natural-transformation
-            network-uri
-            string-conversions
-            text
-            vault
-          ];
-          doHaddock = false;
-          doCheck = false;
-          homepage = "http://haskell-servant.readthedocs.org/";
-          description = "A family of combinators for defining webservices APIs";
-          license = stdenv.lib.licenses.bsd3;
-        }) {};
-=======
->>>>>>> 49e3805a
       servant-blaze = callPackage ({ base, blaze-html, http-media, mkDerivation, servant, stdenv }:
       mkDerivation {
           pname = "servant-blaze";
@@ -6228,14 +5727,9 @@
             aeson
             base
             servant
-<<<<<<< HEAD
             text
             wai
             warp
-=======
-            text
-            wai
-            warp
           ];
           doHaddock = false;
           doCheck = false;
@@ -6243,42 +5737,6 @@
           description = "A family of combinators for defining webservices APIs and serving them";
           license = stdenv.lib.licenses.bsd3;
         }) {};
-      servant-swagger = callPackage ({ Cabal, QuickCheck, aeson, base, bytestring, cabal-doctest, directory, filepath, hspec, http-media, insert-ordered-containers, lens, mkDerivation, servant, stdenv, swagger2, text, unordered-containers }:
-      mkDerivation {
-          pname = "servant-swagger";
-          version = "1.1.2.1";
-          sha256 = "0qgrc01y9d2wsfg4r1iq71m2075qg75656wlljqb7pbkywxb0aih";
-          revision = "2";
-          editedCabalFile = "1hg56f50hw4m87h233qz7qm7mfn9a6kw1h1f0zcl2dfss7qrn8fa";
-          setupHaskellDepends = [
-            base
-            Cabal
-            cabal-doctest
-            directory
-            filepath
-          ];
-          libraryHaskellDepends = [
-            aeson
-            base
-            bytestring
-            hspec
-            http-media
-            insert-ordered-containers
-            lens
-            QuickCheck
-            servant
-            swagger2
-            text
-            unordered-containers
->>>>>>> 49e3805a
-          ];
-          doHaddock = false;
-          doCheck = false;
-          homepage = "https://github.com/haskell-servant/servant-swagger";
-          description = "Generate Swagger specification for your servant API";
-          license = stdenv.lib.licenses.bsd3;
-        }) {};
-<<<<<<< HEAD
       servant-swagger = callPackage ({ Cabal, QuickCheck, aeson, base, bytestring, cabal-doctest, directory, filepath, hspec, http-media, insert-ordered-containers, lens, mkDerivation, servant, stdenv, swagger2, text, unordered-containers }:
       mkDerivation {
           pname = "servant-swagger";
@@ -6345,40 +5803,6 @@
         }) {};
       setenv = callPackage ({ base, mkDerivation, stdenv, unix }:
       mkDerivation {
-=======
-      servant-swagger-ui = callPackage ({ base, blaze-markup, bytestring, directory, file-embed, filepath, http-media, mkDerivation, servant, servant-blaze, servant-server, servant-swagger, stdenv, swagger2, template-haskell, text, transformers, transformers-compat, wai-app-static }:
-      mkDerivation {
-          pname = "servant-swagger-ui";
-          version = "0.2.2.2.2.8";
-          sha256 = "1yw483lfflpy1a16ybiy1ird1q6b0xhhaylyffxkxavaxdavrkvx";
-          libraryHaskellDepends = [
-            base
-            blaze-markup
-            bytestring
-            directory
-            file-embed
-            filepath
-            http-media
-            servant
-            servant-blaze
-            servant-server
-            servant-swagger
-            swagger2
-            template-haskell
-            text
-            transformers
-            transformers-compat
-            wai-app-static
-          ];
-          doHaddock = false;
-          doCheck = false;
-          homepage = "https://github.com/phadej/servant-swagger-ui#readme";
-          description = "Servant swagger ui";
-          license = stdenv.lib.licenses.bsd3;
-        }) {};
-      setenv = callPackage ({ base, mkDerivation, stdenv, unix }:
-      mkDerivation {
->>>>>>> 49e3805a
           pname = "setenv";
           version = "0.1.1.3";
           sha256 = "0cnbgrvb9byyahb37zlqrj05rj25v190crgcw8wmlgf0mwwxyn73";
@@ -6485,7 +5909,6 @@
             unix-compat
             vector
           ];
-<<<<<<< HEAD
           doHaddock = false;
           doCheck = false;
           homepage = "http://snapframework.com/";
@@ -6515,8 +5938,6 @@
             unordered-containers
             vector
           ];
-=======
->>>>>>> 49e3805a
           doHaddock = false;
           doCheck = false;
           homepage = "http://github.com/ocharles/engine.io";
@@ -6635,7 +6056,6 @@
           description = "Containers for STM";
           license = stdenv.lib.licenses.mit;
         }) {};
-<<<<<<< HEAD
       stm-delay = callPackage ({ base, mkDerivation, stdenv, stm }:
       mkDerivation {
           pname = "stm-delay";
@@ -6651,8 +6071,6 @@
           description = "Updatable one-shot timer polled with STM";
           license = stdenv.lib.licenses.bsd3;
         }) {};
-=======
->>>>>>> 49e3805a
       streaming-commons = callPackage ({ array, async, base, blaze-builder, bytestring, directory, mkDerivation, network, process, random, stdenv, stm, text, transformers, unix, zlib }:
       mkDerivation {
           pname = "streaming-commons";
@@ -6696,19 +6114,6 @@
           homepage = "https://github.com/soenkehahn/string-conversions#readme";
           description = "Simplifies dealing with different types for strings";
           license = stdenv.lib.licenses.bsd3;
-        }) {};
-      stringbuilder = callPackage ({ base, mkDerivation, stdenv }:
-      mkDerivation {
-          pname = "stringbuilder";
-          version = "0.5.0";
-          sha256 = "1ap95xphqnrhv64c2a137wqslkdmb2jjd9ldb17gs1pw48k8hrl9";
-          libraryHaskellDepends = [
-            base
-          ];
-          doHaddock = false;
-          doCheck = false;
-          description = "A writer monad for multi-line string literals";
-          license = stdenv.lib.licenses.mit;
         }) {};
       stringbuilder = callPackage ({ base, mkDerivation, stdenv }:
       mkDerivation {
@@ -7647,7 +7052,6 @@
             mime-types
             text
           ];
-<<<<<<< HEAD
           doHaddock = false;
           doCheck = false;
           homepage = "http://www.yesodweb.com/book/web-application-interface";
@@ -7670,8 +7074,6 @@
             transformers
             wai
           ];
-=======
->>>>>>> 49e3805a
           doHaddock = false;
           doCheck = false;
           homepage = "https://github.com/larskuhtz/wai-cors";
@@ -7901,46 +7303,6 @@
           description = "Word8 library";
           license = stdenv.lib.licenses.bsd3;
         }) {};
-      wreq = callPackage ({ aeson, attoparsec, authenticate-oauth, base, base16-bytestring, byteable, bytestring, case-insensitive, containers, cryptohash, exceptions, ghc-prim, hashable, http-client, http-client-tls, http-types, lens, lens-aeson, mime-types, mkDerivation, psqueues, stdenv, template-haskell, text, time, time-locale-compat, unordered-containers }:
-      mkDerivation {
-          pname = "wreq";
-          version = "0.5.0.1";
-          sha256 = "138n138rczs5xb7pr25b5a2ajhhxph7vfrh02x71w2alh2xr4akc";
-          isLibrary = true;
-          isExecutable = true;
-          libraryHaskellDepends = [
-            aeson
-            attoparsec
-            authenticate-oauth
-            base
-            base16-bytestring
-            byteable
-            bytestring
-            case-insensitive
-            containers
-            cryptohash
-            exceptions
-            ghc-prim
-            hashable
-            http-client
-            http-client-tls
-            http-types
-            lens
-            lens-aeson
-            mime-types
-            psqueues
-            template-haskell
-            text
-            time
-            time-locale-compat
-            unordered-containers
-          ];
-          doHaddock = false;
-          doCheck = false;
-          homepage = "http://www.serpentine.com/wreq";
-          description = "An easy-to-use HTTP client library";
-          license = stdenv.lib.licenses.bsd3;
-        }) {};
       writer-cps-mtl = callPackage ({ base, mkDerivation, mtl, stdenv, transformers, writer-cps-transformers }:
       mkDerivation {
           pname = "writer-cps-mtl";
