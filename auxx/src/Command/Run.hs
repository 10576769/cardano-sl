{-# LANGUAGE NamedFieldPuns #-}
{-# LANGUAGE QuasiQuotes    #-}

-- | This module provides a function to run Auxx's command.

module Command.Run
       ( runCmd
       ) where

import           Universum

import           Data.ByteString.Base58     (bitcoinAlphabet, encodeBase58)
import           Data.List                  ((!!))
import           Formatting                 (build, int, sformat, stext, (%))
import           System.Wlog                (logError, logInfo)
import qualified Text.JSON.Canonical        as CanonicalJSON

import           Pos.Binary                 (serialize')
import           Pos.Client.KeyStorage      (addSecretKey, getSecretKeysPlain)
import           Pos.Client.Txp.Balances    (getBalance)
import           Pos.Communication          (MsgType (..), Origin (..), SendActions,
                                             dataFlow, immediateConcurrentConversations)
import           Pos.Core                   (addressHash, coinF)
import           Pos.Core.Address           (makeAddress)
import           Pos.Core.Configuration     (genesisSecretKeys)
import           Pos.Core.Types             (AddrAttributes (..), AddrSpendingData (..))
import           Pos.Crypto                 (emptyPassphrase, encToPublic,
                                             fullPublicKeyHexF, hashHexF, noPassEncrypt,
                                             safeCreatePsk, withSafeSigner)
import           Pos.DB.Class               (MonadGState (..))
import           Pos.Launcher.Configuration (HasConfigurations)
<<<<<<< HEAD
import           Pos.Util.CompileInfo       (HasCompileInfo)
import           Pos.Util.UserSecret        (WalletUserSecret (..), readUserSecret,
                                             usKeys, usWallet, userSecret)
=======
import           Pos.Util.UserSecret        (readUserSecret, usKeys, usPrimKey)
import           Pos.Wallet                 (addSecretKey, getBalance, getSecretKeysPlain)
>>>>>>> ab065d25

import           Command.BlockGen           (generateBlocks)
import           Command.Help               (helpMessage)
import qualified Command.Rollback           as Rollback
import qualified Command.Tx                 as Tx
import           Command.Types              (Command (..), PrintAction)
import qualified Command.Update             as Update
<<<<<<< HEAD
import           Mode                       (AuxxMode, CmdCtx (..), deriveHDAddressAuxx,
                                             getCmdCtx, makePubKeyAddressAuxx)


runCmd
    :: ( HasConfigurations
       , HasCompileInfo
       )
    => Command
    -> PrintAction AuxxMode
    -> SendActions AuxxMode
=======
import           Mode                       (AuxxMode, CmdCtx (..), getCmdCtx)


helpMsg :: Text
helpMsg = [text|
Avaliable commands:
   balance <address>              -- check balance on given address (may be any address)
   send <N> [<address> <coins>]+  -- create and send transaction with given outputs
                                     from own address #N
   send-to-all-genesis <duration> <conc> <delay> <sendmode> <csvfile>
                                  -- create and send transactions from all genesis addresses for <duration>
                                     seconds, delay in ms.  conc is the number of threads that send
                                     transactions concurrently. sendmode can be one of "neighbours",
                                     "round-robin", and "send-random".
   vote <N> <decision> <upid>     -- send vote with given hash of proposal id (in base16) and
                                     decision, from own address #N
   propose-update <N> [vote-all] <block ver> <script ver> <slot duration> <max block size> <software ver> <propose_file>?
                                  -- propose an update with given versions and other data
                                     with one positive vote for it, from own address #N
                                     if vote-all flag is set then votes from all secret keys also will be sent
   listaddr                       -- list own addresses
   delegate-light <N> <M> <eStart> <eEnd>?
                                  -- delegate secret key #N to pk <M> light version (M is encoded in base58),
                                     where eStart is cert start epoch, eEnd -- expire epoch
   delegate-heavy <N> <M> <e>     -- delegate secret key #N to pk <M> heavyweight (M is encoded in base58),
                                     e is current epoch.
   add-key-pool <N>               -- add key from intial pool
   add-key <file> [primary]       -- add key from file, if primary flag is set then add only primary key

   addr-distr <N> boot
   addr-distr <N> [<M>:<coinPortion>]+
                                  -- print the address for pk <N> (encoded in base58) with the specified distribution,
                                  -- where <M> is stakeholder id (pk hash), and the coin portion can be a coefficient
                                  -- in [0..1] or a percentage (ex. 42%)

   rollback <N> <file>            -- Rollback <N> blocks (genesis or main doesn't matter) and dump transactions from
                                  -- them to <file> in binary format.

   send-from-file <file>          -- Read transactions in binary format from <file> and submit them to the network.
                                  -- <file> should be in format produced by 'rollback' command.

   help                           -- show this message
   quit                           -- shutdown node wallet
|]

{-# ANN module ("HLint: ignore Reduce duplication" :: Text) #-}

runCmd ::
       HasConfigurations
    => SendActions AuxxMode
    -> Command
>>>>>>> ab065d25
    -> AuxxMode ()
runCmd cmd printAction sendActions = case cmd of

    Balance addr -> do
        balance <- getBalance addr
        printAction $ sformat ("Current balance: "%coinF) balance

    PrintBlockVersionData -> do
        bvd <- gsAdoptedBVData
        printAction $ pretty bvd

    Send idx outputs ->
        Tx.send sendActions idx outputs

    SendToAllGenesis stagp ->
        Tx.sendToAllGenesis sendActions stagp

    Vote idx decision upId ->
        Update.vote sendActions idx decision upId

    ProposeUpdate params ->
        Update.propose sendActions params

    HashInstaller path ->
        Update.hashInstaller path

    Help ->
        printAction helpMessage

    ListAddresses -> do
        let toBase58Text = decodeUtf8 . encodeBase58 bitcoinAlphabet . serialize'
        sks <- getSecretKeysPlain
        printAction "Available addresses:"
        for_ (zip [0 :: Int ..] sks) $ \(i, sk) -> do
            let pk = encToPublic sk
            addr <- makePubKeyAddressAuxx pk
            addrHD <- deriveHDAddressAuxx sk
            printAction $
                sformat ("    #"%int%":   addr:      "%build%"\n"%
                         "          pk base58: "%stext%"\n"%
                         "          pk hex:    "%fullPublicKeyHexF%"\n"%
                         "          pk hash:   "%hashHexF%"\n"%
                         "          HD addr:   "%build)
                    i addr (toBase58Text pk) pk (addressHash pk) addrHD
        walletMB <- (^. usWallet) <$> (view userSecret >>= atomically . readTVar)
        whenJust walletMB $ \wallet -> do
            addrHD <- deriveHDAddressAuxx (_wusRootKey wallet)
            printAction $
                sformat ("    Wallet address:\n"%
                         "          HD addr:   "%build)
                    addrHD

    DelegateLight i delegatePk startEpoch lastEpochM -> do
        CmdCtx{ccPeers} <- getCmdCtx
        issuerSk <- (!! i) <$> getSecretKeysPlain
        withSafeSigner issuerSk (pure emptyPassphrase) $ \case
            Nothing -> logError "Invalid passphrase"
            Just ss -> do
                let psk = safeCreatePsk ss delegatePk (startEpoch, fromMaybe 1000 lastEpochM)
                dataFlow
                    "pskLight"
                    (immediateConcurrentConversations sendActions ccPeers)
                    (MsgTransaction OriginSender) psk
                logInfo "Sent lightweight cert"

    DelegateHeavy i delegatePk curEpoch dry -> do
        CmdCtx {ccPeers} <- getCmdCtx
        issuerSk <- (!! i) <$> getSecretKeysPlain
        withSafeSigner issuerSk (pure emptyPassphrase) $ \case
            Nothing -> logError "Invalid passphrase"
            Just ss -> do
                let psk = safeCreatePsk ss delegatePk curEpoch
                if dry
                then do
                    printAction $
                        sformat ("JSON: key "%hashHexF%", value "%stext)
                            (addressHash $ encToPublic issuerSk)
                            (decodeUtf8 $
                                CanonicalJSON.renderCanonicalJSON $
                                runIdentity $
                                CanonicalJSON.toJSON psk)
<<<<<<< HEAD
                else do
                    dataFlow
                        "pskHeavy"
                        (immediateConcurrentConversations sendActions ccPeers)
                        (MsgTransaction OriginSender)
                        psk
                    logInfo "Sent heavyweight cert"

    AddKeyFromPool i -> do
        CmdCtx {..} <- getCmdCtx
        let secrets = fromMaybe (error "Secret keys are unknown") genesisSecretKeys
        let key = secrets !! i
        addSecretKey $ noPassEncrypt key

    AddKeyFromFile f -> do
        secret <- readUserSecret f
        mapM_ addSecretKey $ secret ^. usKeys

    AddrDistr pk asd -> do
        let addr = makeAddress (PubKeyASD pk) (AddrAttributes Nothing asd)
        printAction $ pretty addr

    Rollback rollbackNum rollbackDumpPath ->
        Rollback.rollbackAndDump rollbackNum rollbackDumpPath

    GenBlocks params ->
        generateBlocks params

    SendTxsFromFile filePath ->
        Tx.sendTxsFromFile sendActions filePath

    Quit -> pure ()
=======
            else do
               dataFlow
                   "pskHeavy"
                   (immediateConcurrentConversations sendActions ccPeers)
                   (MsgTransaction OriginSender)
                   psk
               putText "Sent heavyweight cert"
runCmd _ (AddKeyFromPool i) = do
    unless isDevelopment $
        throwString "AddKeyFromPool should be used only in dev mode"
    CmdCtx {..} <- getCmdCtx
    let secrets = fromMaybe (error "Secret keys are unknown") genesisSecretKeys
    let key = secrets !! i
    addSecretKey $ noPassEncrypt key
runCmd _ (AddKeyFromFile f primary) = do
    secret <- readUserSecret f
    if primary then do
        let primSk = fromMaybe (error "Primary key not found") (secret ^. usPrimKey)
        addSecretKey $ noPassEncrypt primSk
    else
        mapM_ addSecretKey $ secret ^. usKeys
runCmd _ (AddrDistr pk asd) = do
    putText $ pretty addr
  where
    addr = makeAddress (PubKeyASD pk) (AddrAttributes Nothing asd)
runCmd _ (Rollback rollbackNum rollbackDumpPath) =
    Rollback.rollbackAndDump rollbackNum rollbackDumpPath
runCmd sendActions (SendTxsFromFile filePath) =
    Tx.sendTxsFromFile sendActions filePath
runCmd _ Quit = pure ()
>>>>>>> ab065d25
<|MERGE_RESOLUTION|>--- conflicted
+++ resolved
@@ -29,14 +29,9 @@
                                              safeCreatePsk, withSafeSigner)
 import           Pos.DB.Class               (MonadGState (..))
 import           Pos.Launcher.Configuration (HasConfigurations)
-<<<<<<< HEAD
 import           Pos.Util.CompileInfo       (HasCompileInfo)
 import           Pos.Util.UserSecret        (WalletUserSecret (..), readUserSecret,
-                                             usKeys, usWallet, userSecret)
-=======
-import           Pos.Util.UserSecret        (readUserSecret, usKeys, usPrimKey)
-import           Pos.Wallet                 (addSecretKey, getBalance, getSecretKeysPlain)
->>>>>>> ab065d25
+                                             usKeys, usPrimKey, usWallet, userSecret)
 
 import           Command.BlockGen           (generateBlocks)
 import           Command.Help               (helpMessage)
@@ -44,7 +39,6 @@
 import qualified Command.Tx                 as Tx
 import           Command.Types              (Command (..), PrintAction)
 import qualified Command.Update             as Update
-<<<<<<< HEAD
 import           Mode                       (AuxxMode, CmdCtx (..), deriveHDAddressAuxx,
                                              getCmdCtx, makePubKeyAddressAuxx)
 
@@ -56,59 +50,6 @@
     => Command
     -> PrintAction AuxxMode
     -> SendActions AuxxMode
-=======
-import           Mode                       (AuxxMode, CmdCtx (..), getCmdCtx)
-
-
-helpMsg :: Text
-helpMsg = [text|
-Avaliable commands:
-   balance <address>              -- check balance on given address (may be any address)
-   send <N> [<address> <coins>]+  -- create and send transaction with given outputs
-                                     from own address #N
-   send-to-all-genesis <duration> <conc> <delay> <sendmode> <csvfile>
-                                  -- create and send transactions from all genesis addresses for <duration>
-                                     seconds, delay in ms.  conc is the number of threads that send
-                                     transactions concurrently. sendmode can be one of "neighbours",
-                                     "round-robin", and "send-random".
-   vote <N> <decision> <upid>     -- send vote with given hash of proposal id (in base16) and
-                                     decision, from own address #N
-   propose-update <N> [vote-all] <block ver> <script ver> <slot duration> <max block size> <software ver> <propose_file>?
-                                  -- propose an update with given versions and other data
-                                     with one positive vote for it, from own address #N
-                                     if vote-all flag is set then votes from all secret keys also will be sent
-   listaddr                       -- list own addresses
-   delegate-light <N> <M> <eStart> <eEnd>?
-                                  -- delegate secret key #N to pk <M> light version (M is encoded in base58),
-                                     where eStart is cert start epoch, eEnd -- expire epoch
-   delegate-heavy <N> <M> <e>     -- delegate secret key #N to pk <M> heavyweight (M is encoded in base58),
-                                     e is current epoch.
-   add-key-pool <N>               -- add key from intial pool
-   add-key <file> [primary]       -- add key from file, if primary flag is set then add only primary key
-
-   addr-distr <N> boot
-   addr-distr <N> [<M>:<coinPortion>]+
-                                  -- print the address for pk <N> (encoded in base58) with the specified distribution,
-                                  -- where <M> is stakeholder id (pk hash), and the coin portion can be a coefficient
-                                  -- in [0..1] or a percentage (ex. 42%)
-
-   rollback <N> <file>            -- Rollback <N> blocks (genesis or main doesn't matter) and dump transactions from
-                                  -- them to <file> in binary format.
-
-   send-from-file <file>          -- Read transactions in binary format from <file> and submit them to the network.
-                                  -- <file> should be in format produced by 'rollback' command.
-
-   help                           -- show this message
-   quit                           -- shutdown node wallet
-|]
-
-{-# ANN module ("HLint: ignore Reduce duplication" :: Text) #-}
-
-runCmd ::
-       HasConfigurations
-    => SendActions AuxxMode
-    -> Command
->>>>>>> ab065d25
     -> AuxxMode ()
 runCmd cmd printAction sendActions = case cmd of
 
@@ -190,7 +131,6 @@
                                 CanonicalJSON.renderCanonicalJSON $
                                 runIdentity $
                                 CanonicalJSON.toJSON psk)
-<<<<<<< HEAD
                 else do
                     dataFlow
                         "pskHeavy"
@@ -205,9 +145,13 @@
         let key = secrets !! i
         addSecretKey $ noPassEncrypt key
 
-    AddKeyFromFile f -> do
+    AddKeyFromFile f primary -> do
         secret <- readUserSecret f
-        mapM_ addSecretKey $ secret ^. usKeys
+        if primary then do
+            let primSk = fromMaybe (error "Primary key not found") (secret ^. usPrimKey)
+            addSecretKey $ noPassEncrypt primSk
+        else
+            mapM_ addSecretKey $ secret ^. usKeys
 
     AddrDistr pk asd -> do
         let addr = makeAddress (PubKeyASD pk) (AddrAttributes Nothing asd)
@@ -222,36 +166,4 @@
     SendTxsFromFile filePath ->
         Tx.sendTxsFromFile sendActions filePath
 
-    Quit -> pure ()
-=======
-            else do
-               dataFlow
-                   "pskHeavy"
-                   (immediateConcurrentConversations sendActions ccPeers)
-                   (MsgTransaction OriginSender)
-                   psk
-               putText "Sent heavyweight cert"
-runCmd _ (AddKeyFromPool i) = do
-    unless isDevelopment $
-        throwString "AddKeyFromPool should be used only in dev mode"
-    CmdCtx {..} <- getCmdCtx
-    let secrets = fromMaybe (error "Secret keys are unknown") genesisSecretKeys
-    let key = secrets !! i
-    addSecretKey $ noPassEncrypt key
-runCmd _ (AddKeyFromFile f primary) = do
-    secret <- readUserSecret f
-    if primary then do
-        let primSk = fromMaybe (error "Primary key not found") (secret ^. usPrimKey)
-        addSecretKey $ noPassEncrypt primSk
-    else
-        mapM_ addSecretKey $ secret ^. usKeys
-runCmd _ (AddrDistr pk asd) = do
-    putText $ pretty addr
-  where
-    addr = makeAddress (PubKeyASD pk) (AddrAttributes Nothing asd)
-runCmd _ (Rollback rollbackNum rollbackDumpPath) =
-    Rollback.rollbackAndDump rollbackNum rollbackDumpPath
-runCmd sendActions (SendTxsFromFile filePath) =
-    Tx.sendTxsFromFile sendActions filePath
-runCmd _ Quit = pure ()
->>>>>>> ab065d25
+    Quit -> pure ()