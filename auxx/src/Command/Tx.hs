--- conflicted
+++ resolved
@@ -104,7 +104,6 @@
         txQueue <- atomically $ newTQueue
         -- prepare a queue with all transactions
         logInfo $ sformat ("Found "%shown%" keys in the genesis block.") (length keysToSend)
-<<<<<<< HEAD
         startAtTxt <- liftIO $ lookupEnv "AUXX_START_AT"
         let startAt = fromMaybe 0 . readMaybe . fromMaybe "" $ startAtTxt :: Int
         -- construct transaction output
@@ -116,33 +115,15 @@
                 }
             txOuts = TxOutAux txOut1 :| []
         -- construct a transaction, and add it to the queue
-        let addTx (secretKey, n) = do
-                neighbours <- case sendMode of
-                    SendNeighbours -> return ccPeers
-                    SendRoundRobin -> return [ccPeers !! (n `mod` nNeighbours)]
-                    SendRandom -> do
-                        i <- liftIO $ randomRIO (0, nNeighbours - 1)
-                        return [ccPeers !! i]
+        let addTx secretKey = do
                 utxo <- getOwnUtxoForPk $ safeToPublic (fakeSigner secretKey)
                 etx <- createTx mempty utxo (fakeSigner secretKey) txOuts (toPublic secretKey)
                 case etx of
                     Left err -> logError (sformat ("Error: "%build%" while trying to contruct tx") err)
-                    Right (tx, _) -> atomically $ writeTQueue txQueue (tx, neighbours)
+                    Right (tx, _) -> atomically $ writeTQueue txQueue (tx, txOuts)
         let nTrans = conc * duration -- number of transactions we'll send
-            allTrans = (zip (drop startAt keysToSend) [0.. conc * duration])
+            allTrans = take nTrans (drop startAt keysToSend)
             (firstBatch, secondBatch) = splitAt ((2 * nTrans) `div` 3) allTrans
-=======
-        forM_ keysToSend $ \secretKey -> do
-            outAddr <- makePubKeyAddressAuxx (toPublic secretKey)
-            let val1 = mkCoin 1
-                txOut1 = TxOut {
-                    txOutAddress = outAddr,
-                    txOutValue = val1
-                    }
-                txOuts = TxOutAux txOut1 :| []
-            atomically $ writeTQueue txQueue (secretKey, txOuts)
-
->>>>>>> 31bbbf5d
             -- every <slotDuration> seconds, write the number of sent and failed transactions to a CSV file.
         let writeTPS :: m ()
             writeTPS = do
@@ -166,28 +147,12 @@
                       modifySharedAtomic tpsMVar $ \(TxCount submitted failed sending) ->
                           return (TxCount submitted failed (sending - 1), ())
                 | otherwise = (atomically $ tryReadTQueue txQueue) >>= \case
-<<<<<<< HEAD
-                      Just (tx, neighbours) -> do
-                          res <- submitTxRaw (immediateConcurrentConversations sendActions neighbours) tx
+                      Just (tx, _) -> do
+                          res <- submitTxRaw diffusion tx
                           addTxSubmit tpsMVar
                           logInfo $ if res
-                                    then sformat ("Submitted transaction: "%txaF%" to "%shown) tx neighbours
+                                    then sformat ("Submitted transaction: "%txaF) tx
                                     else sformat ("Applied transaction "%txaF%", however no neighbour applied it") tx
-=======
-                      Just (key, txOuts) -> do
-                          utxo <- getOwnUtxoForPk $ safeToPublic (fakeSigner key)
-                          etx <- createTx mempty utxo (fakeSigner key) txOuts (toPublic key)
-                          case etx of
-                              Left err -> do
-                                  addTxFailed tpsMVar
-                                  logError (sformat ("Error: "%build%" while trying to send") err)
-                              Right (tx, _) -> do
-                                  res <- submitTxRaw diffusion tx
-                                  addTxSubmit tpsMVar
-                                  logInfo $ if res
-                                      then sformat ("Submitted transaction: "%txaF) tx
-                                      else sformat ("Applied transaction "%txaF%", however no neighbour applied it") tx
->>>>>>> 31bbbf5d
                           delay $ ms delay_
                           logInfo "Continuing to send transactions."
                           sendTxs (n - 1)
