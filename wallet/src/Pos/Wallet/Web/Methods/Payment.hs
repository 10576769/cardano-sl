{-# LANGUAGE ScopedTypeVariables #-}
{-# LANGUAGE TypeFamilies        #-}

-- | Transaction creation and fees

module Pos.Wallet.Web.Methods.Payment
       ( newPayment
       , getTxFee
       ) where

import           Universum

import qualified Data.List.NonEmpty               as NE
import           Formatting                       (sformat, (%))
<<<<<<< HEAD
import           Serokell.Util                    (listJsonIndent)
import           System.Wlog                      (logInfo)
=======
import qualified Formatting                       as F
>>>>>>> cffb927f

import           Pos.Aeson.ClientTypes            ()
import           Pos.Aeson.WalletBackup           ()
import           Pos.Client.Txp.Addresses         (MonadAddresses (..))
import           Pos.Client.Txp.Balances          (getOwnUtxos)
import           Pos.Client.Txp.History           (TxHistoryEntry (..))
import           Pos.Client.Txp.Util              (computeTxFee, runTxCreator)
import           Pos.Communication                (SendActions (..), prepareMTx)
import           Pos.Configuration                (HasNodeConfiguration)
<<<<<<< HEAD
import           Pos.Core                         (Coin, HasConfiguration,
=======
import           Pos.Core                         (Coin, HasConfiguration, addressF,
>>>>>>> cffb927f
                                                   getCurrentTimestamp)
import           Pos.Crypto                       (PassPhrase, hash, withSafeSigners)
import           Pos.Infra.Configuration          (HasInfraConfiguration)
import           Pos.Ssc.GodTossing.Configuration (HasGtConfiguration)
import           Pos.Txp                          (TxFee (..), Utxo, _txOutputs)
import           Pos.Txp.Core                     (TxAux (..), TxOut (..))
import           Pos.Update.Configuration         (HasUpdateConfiguration)
import           Pos.Util                         (eitherToThrow, maybeThrow)
<<<<<<< HEAD
import           Pos.Util.CompileInfo             (HasCompileInfo)
import           Pos.Util.Servant                 (encodeCType)
=======
import           Pos.Util.LogSafe                 (logInfoS)
>>>>>>> cffb927f
import           Pos.Wallet.Web.Account           (GenSeed (..), getSKByAccAddr)
import           Pos.Wallet.Web.ClientTypes       (AccountId (..), Addr, CAddress (..),
                                                   CCoin, CId, CTx (..),
                                                   CWAddressMeta (..), Wal,
<<<<<<< HEAD
                                                   addrMetaToAccount)
=======
                                                   addrMetaToAccount, mkCCoin)
>>>>>>> cffb927f
import           Pos.Wallet.Web.Error             (WalletError (..))
import           Pos.Wallet.Web.Methods.History   (addHistoryTx)
import qualified Pos.Wallet.Web.Methods.Logic     as L
import           Pos.Wallet.Web.Methods.Txp       (coinDistrToOutputs, rewrapTxError,
                                                   submitAndSaveNewPtx)
import           Pos.Wallet.Web.Mode              (MonadWalletWebMode, WalletWebMode)
import           Pos.Wallet.Web.Pending           (mkPendingTx)
import           Pos.Wallet.Web.State             (AddressLookupMode (Existing))
import           Pos.Wallet.Web.Util              (decodeCTypeOrFail,
                                                   getAccountAddrsOrThrow,
                                                   getWalletAccountIds)
<<<<<<< HEAD

=======
>>>>>>> cffb927f

newPayment
    :: MonadWalletWebMode m
    => SendActions m
    -> PassPhrase
    -> AccountId
    -> CId Addr
    -> Coin
    -> m CTx
newPayment sa passphrase srcAccount dstAccount coin =
    sendMoney
        sa
        passphrase
        (AccountMoneySource srcAccount)
        (one (dstAccount, coin))

getTxFee
     :: MonadWalletWebMode m
     => AccountId
     -> CId Addr
     -> Coin
     -> m CCoin
getTxFee srcAccount dstAccount coin = do
    utxo <- getMoneySourceUtxo (AccountMoneySource srcAccount)
    outputs <- coinDistrToOutputs $ one (dstAccount, coin)
    TxFee fee <- rewrapTxError "Cannot compute transaction fee" $
        eitherToThrow =<< runTxCreator (computeTxFee utxo outputs)
    pure $ encodeCType fee

data MoneySource
    = WalletMoneySource (CId Wal)
    | AccountMoneySource AccountId
    | AddressMoneySource CWAddressMeta
    deriving (Show, Eq)

getMoneySourceAddresses :: MonadWalletWebMode m => MoneySource -> m [CWAddressMeta]
getMoneySourceAddresses (AddressMoneySource addrId) = return $ one addrId
getMoneySourceAddresses (AccountMoneySource accId) =
    getAccountAddrsOrThrow Existing accId
getMoneySourceAddresses (WalletMoneySource wid) =
    getWalletAccountIds wid >>=
    concatMapM (getMoneySourceAddresses . AccountMoneySource)

getSomeMoneySourceAccount :: MonadWalletWebMode m => MoneySource -> m AccountId
getSomeMoneySourceAccount (AddressMoneySource addrId) =
    return $ addrMetaToAccount addrId
getSomeMoneySourceAccount (AccountMoneySource accId) = return accId
getSomeMoneySourceAccount (WalletMoneySource wid) = do
    wAddr <- (head <$> getWalletAccountIds wid) >>= maybeThrow noWallets
    getSomeMoneySourceAccount (AccountMoneySource wAddr)
  where
    noWallets = InternalError "Wallet has no accounts"

getMoneySourceWallet :: MoneySource -> CId Wal
getMoneySourceWallet (AddressMoneySource addrId) = cwamWId addrId
getMoneySourceWallet (AccountMoneySource accId)  = aiWId accId
getMoneySourceWallet (WalletMoneySource wid)     = wid

getMoneySourceUtxo :: MonadWalletWebMode m => MoneySource -> m Utxo
getMoneySourceUtxo =
    getMoneySourceAddresses >=>
    mapM (decodeCTypeOrFail . cwamId) >=>
    getOwnUtxos

-- [CSM-407] It should be moved to `Pos.Wallet.Web.Mode`, but
-- to make it possible all this mess should be neatly separated
-- to modules and refactored
instance
    ( HasConfiguration
    , HasNodeConfiguration
    , HasInfraConfiguration
    , HasGtConfiguration
    , HasUpdateConfiguration
    , HasCompileInfo
    )
    => MonadAddresses Pos.Wallet.Web.Mode.WalletWebMode
  where
    type AddrData Pos.Wallet.Web.Mode.WalletWebMode = (AccountId, PassPhrase)
    getNewAddress (accId, passphrase) = do
        clientAddress <- L.newAddress RandomSeed passphrase accId
        decodeCTypeOrFail (cadId clientAddress)

sendMoney
    :: MonadWalletWebMode m
    => SendActions m
    -> PassPhrase
    -> MoneySource
    -> NonEmpty (CId Addr, Coin)
    -> m CTx
sendMoney SendActions{..} passphrase moneySource dstDistr = do
    addrMetas' <- getMoneySourceAddresses moneySource
    addrMetas <- nonEmpty addrMetas' `whenNothing`
        throwM (RequestError "Given money source has no addresses!")
    sks <- forM addrMetas $ getSKByAccAddr passphrase
    srcAddrs <- forM addrMetas $ decodeCTypeOrFail . cwamId

    withSafeSigners sks (pure passphrase) $ \mss -> do
        ss <- maybeThrow (RequestError "Passphrase doesn't match") mss

        let hdwSigner = NE.zip ss srcAddrs
            srcWallet = getMoneySourceWallet moneySource

        relatedAccount <- getSomeMoneySourceAccount moneySource
        outputs <- coinDistrToOutputs dstDistr
        (th, dstAddrs) <-
            rewrapTxError "Cannot send transaction" $ do
                (txAux, inpTxOuts') <-
                    prepareMTx hdwSigner outputs (relatedAccount, passphrase)

                ts <- Just <$> getCurrentTimestamp
                let tx = taTx txAux
                    txHash = hash tx
                    inpTxOuts = toList inpTxOuts'
                    dstAddrs  = map txOutAddress . toList $
                                _txOutputs tx
                    th = THEntry txHash tx Nothing inpTxOuts dstAddrs ts
                ptx <- mkPendingTx srcWallet txHash txAux th

                (th, dstAddrs) <$ submitAndSaveNewPtx enqueueMsg ptx

<<<<<<< HEAD
        logInfo $
            sformat ("Successfully spent money from candidate source addresses "%
                     listJsonIndent 4%" on "%listJsonIndent 4)
=======
        logInfoS $
            sformat ("Successfully spent money from "%
                     listF ", " addressF % " addresses on " %
                     listF ", " addressF)
>>>>>>> cffb927f
            (toList srcAddrs)
            dstAddrs

        addHistoryTx srcWallet th<|MERGE_RESOLUTION|>--- conflicted
+++ resolved
@@ -12,12 +12,7 @@
 
 import qualified Data.List.NonEmpty               as NE
 import           Formatting                       (sformat, (%))
-<<<<<<< HEAD
 import           Serokell.Util                    (listJsonIndent)
-import           System.Wlog                      (logInfo)
-=======
-import qualified Formatting                       as F
->>>>>>> cffb927f
 
 import           Pos.Aeson.ClientTypes            ()
 import           Pos.Aeson.WalletBackup           ()
@@ -27,11 +22,7 @@
 import           Pos.Client.Txp.Util              (computeTxFee, runTxCreator)
 import           Pos.Communication                (SendActions (..), prepareMTx)
 import           Pos.Configuration                (HasNodeConfiguration)
-<<<<<<< HEAD
 import           Pos.Core                         (Coin, HasConfiguration,
-=======
-import           Pos.Core                         (Coin, HasConfiguration, addressF,
->>>>>>> cffb927f
                                                    getCurrentTimestamp)
 import           Pos.Crypto                       (PassPhrase, hash, withSafeSigners)
 import           Pos.Infra.Configuration          (HasInfraConfiguration)
@@ -40,21 +31,14 @@
 import           Pos.Txp.Core                     (TxAux (..), TxOut (..))
 import           Pos.Update.Configuration         (HasUpdateConfiguration)
 import           Pos.Util                         (eitherToThrow, maybeThrow)
-<<<<<<< HEAD
 import           Pos.Util.CompileInfo             (HasCompileInfo)
+import           Pos.Util.LogSafe                 (logInfoS)
 import           Pos.Util.Servant                 (encodeCType)
-=======
-import           Pos.Util.LogSafe                 (logInfoS)
->>>>>>> cffb927f
 import           Pos.Wallet.Web.Account           (GenSeed (..), getSKByAccAddr)
 import           Pos.Wallet.Web.ClientTypes       (AccountId (..), Addr, CAddress (..),
                                                    CCoin, CId, CTx (..),
                                                    CWAddressMeta (..), Wal,
-<<<<<<< HEAD
                                                    addrMetaToAccount)
-=======
-                                                   addrMetaToAccount, mkCCoin)
->>>>>>> cffb927f
 import           Pos.Wallet.Web.Error             (WalletError (..))
 import           Pos.Wallet.Web.Methods.History   (addHistoryTx)
 import qualified Pos.Wallet.Web.Methods.Logic     as L
@@ -66,10 +50,6 @@
 import           Pos.Wallet.Web.Util              (decodeCTypeOrFail,
                                                    getAccountAddrsOrThrow,
                                                    getWalletAccountIds)
-<<<<<<< HEAD
-
-=======
->>>>>>> cffb927f
 
 newPayment
     :: MonadWalletWebMode m
@@ -190,16 +170,9 @@
 
                 (th, dstAddrs) <$ submitAndSaveNewPtx enqueueMsg ptx
 
-<<<<<<< HEAD
-        logInfo $
+        logInfoS $
             sformat ("Successfully spent money from candidate source addresses "%
                      listJsonIndent 4%" on "%listJsonIndent 4)
-=======
-        logInfoS $
-            sformat ("Successfully spent money from "%
-                     listF ", " addressF % " addresses on " %
-                     listF ", " addressF)
->>>>>>> cffb927f
             (toList srcAddrs)
             dstAddrs
 
