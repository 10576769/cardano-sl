{-# LANGUAGE AllowAmbiguousTypes #-}
{-# LANGUAGE ScopedTypeVariables #-}
{-# LANGUAGE TypeFamilies        #-}

-- To support actual wallet accounts we listen to applications and rollbacks
-- of blocks, extract transactions from block and extract our
-- accounts (such accounts which we can decrypt).
-- We synchronise wallet-db (acidic-state) with node-db
-- and support last seen tip for each walletset.
-- There are severals cases when we must  synchronise wallet-db and node-db:
-- • When we relaunch wallet. Desynchronization can be caused by interruption
--   during blocks application/rollback at the previous launch,
--   then wallet-db can fall behind from node-db (when interrupted during rollback)
--   or vice versa (when interrupted during application)
-- • When a user wants to import a secret key. Then we must rely on the
--   Utxo (GStateDB), because blockchain can be large.

module Pos.Wallet.Web.Tracking.Sync
       ( syncWallet
       , processSyncRequest
       , processSyncError
       , trackingApplyTxs
       , trackingRollbackTxs
       , applyModifierToWallet
       , rollbackModifierFromWallet
       , firstGenesisHeader

       , txMempoolToModifier

       , buildTHEntryExtra
       , isTxEntryInteresting

       -- * Utility functions
       , calculateEstimatedRemainingTime

       -- Internal & test-use only
       , evalChange
       , syncWalletWithBlockchain
       , calculateThroughput
       , BoundedSyncTime (..)
       ) where

import           Control.Monad.Except (MonadError (throwError))
import           Universum
import           UnliftIO (MonadUnliftIO)
import           Unsafe (unsafeLast)

import           Control.Concurrent.STM (readTBQueue)
import           Control.Exception.Safe (handleAny)
import           Control.Lens (to)
import qualified Data.DList as DL
import qualified Data.HashMap.Strict as HM
import qualified Data.HashSet as HS
import qualified Data.List.NonEmpty as NE
import           Data.Time.Units (Microsecond, TimeUnit (..))
import           Formatting (build, float, sformat, shown, (%))
import           Pos.Block.Types (Blund, undoTx)
import           Pos.Client.Txp.History (TxHistoryEntry (..), txHistoryListToMap)
<<<<<<< HEAD
import           Pos.Core (BlockCount (..), ChainDifficulty (..), HasConfiguration,
                           HasDifficulty (..), HasProtocolConstants, HeaderHash, Timestamp (..),
                           blkSecurityParam, genesisHash, headerHash, headerSlotL, timestampToPosix)
=======
import           Pos.Core (Address, ChainDifficulty, HasConfiguration, HasDifficulty (..),
                           HasProtocolConstants, HeaderHash, Timestamp, blkSecurityParam,
                           genesisHash, headerHash, headerSlotL, timestampToPosix)
>>>>>>> 332158ac
import           Pos.Core.Block (BlockHeader (..), getBlockHeader, mainBlockTxPayload)
import           Pos.Core.Txp (TxAux (..), TxId, TxUndo)
import           Pos.Crypto (WithHash (..), shortHashF, withHash)
import           Pos.DB.Block (getBlund)
import qualified Pos.DB.Block.Load as GS
import qualified Pos.DB.BlockIndex as DB
import           Pos.DB.Class (MonadDBRead (..))
import qualified Pos.GState as GS
import           Pos.GState.BlockExtra (resolveForwardLink)
import           Pos.Slotting (MonadSlots (..), MonadSlotsData, getSlotStartPure, getSystemStartM)
import           Pos.Slotting.Types (SlottingData)
import           Pos.StateLock (Priority (..), StateLock, withStateLockNoMetrics)
import           Pos.Txp (UndoMap, flattenTxPayload, topsortTxs, _txOutputs)
import           Pos.Util.Chrono (getNewestFirst)
import           Pos.Util.LogSafe (buildSafe, logDebugSP, logErrorSP, logInfoSP, logWarningSP,
                                   secretOnlyF, secure)
import qualified Pos.Util.Modifier as MM
import           Pos.Util.Servant (encodeCType)
<<<<<<< HEAD
import           Pos.Util.Util (HasLens (..), getKeys, timed)
import           System.Wlog (CanLog, HasLoggerName, WithLogger, logDebug, logError, logInfo,
                              logWarning, modifyLoggerName)

import           Pos.Wallet.Web.ClientTypes (Addr, CId, CTxMeta (..), CWAddressMeta (..), Wal,
                                             addrMetaToAccount)
import           Pos.Wallet.Web.Error.Types (WalletError (..))
import           Pos.Wallet.Web.Pending.Types (PtxBlockInfo,
                                               PtxCondition (PtxApplying, PtxInNewestBlocks))
import           Pos.Wallet.Web.State (CustomAddressType (..), SyncStatistics (..), WalletDB,
                                       WalletDbReader, WalletSnapshot, WalletSyncState (..))
import qualified Pos.Wallet.Web.State as WS
import           Pos.Wallet.Web.Tracking.Decrypt (THEntryExtra (..), WalletDecrCredentials,
                                                  buildTHEntryExtra, isTxEntryInteresting)
=======
import           Pos.Util.Util (HasLens (..), getKeys)
import           Pos.Wallet.Web.ClientTypes (CId, CTxMeta (..), Wal, encToCId)
import           Pos.Wallet.Web.Error.Types (WalletError (..))
import           Pos.Wallet.Web.Pending.Types (PtxBlockInfo,
                                               PtxCondition (PtxApplying, PtxInNewestBlocks))
import           Pos.Wallet.Web.State (CustomAddressType (..), WAddressMeta (..), WalletDB,
                                       WalletDbReader, WalletSnapshot, WalletTip (..))
import qualified Pos.Wallet.Web.State as WS
import qualified Pos.Wallet.Web.State.State as WS
import           Pos.Wallet.Web.Tracking.Decrypt (THEntryExtra (..), buildTHEntryExtra,
                                                  eskToWalletDecrCredentials, isTxEntryInteresting,
                                                  selectOwnAddresses)
>>>>>>> 332158ac
import           Pos.Wallet.Web.Tracking.Modifier (CAccModifier (..), VoidModifier,
                                                   deleteAndInsertIMM, deleteAndInsertMM,
                                                   deleteAndInsertVM, indexedDeletions,
                                                   sortedInsertions)
<<<<<<< HEAD
import           Pos.Wallet.Web.Tracking.Types


-- | Sync a wallet with the last state of the blockchain, given its 'WalletDecrCredentials'.
-- The update of the balance will be done immediately and synchronously, the transaction history
-- will instead be recovered asynchronously.
syncWallet :: ( WalletDbReader ctx m
              , MonadDBRead m
              , WithLogger m
              , HasLens StateLock ctx StateLock
              , HasLens SyncQueue ctx SyncQueue
              , MonadMask m
              , MonadSlotsData ctx m
              , MonadUnliftIO m
              ) => WalletDecrCredentials -> m ()
syncWallet credentials = submitSyncRequest (newSyncRequest credentials)

-- | Asynchronously process a 'SyncRequest' by reading incoming
-- requests from a 'SyncQueue', in an infinite loop.
processSyncRequest :: ( WalletDbReader ctx m
                      , BlockLockMode ctx m
                      , MonadSlotsData ctx m
                      , HasConfiguration
                      , MonadIO m
                      ) => SyncQueue -> m ()
processSyncRequest syncQueue = do
    newRequest <- atomically (readTBQueue syncQueue)
    syncWalletWithBlockchain newRequest >>= either processSyncError (const (logSuccess newRequest))
    processSyncRequest syncQueue

-- | Yields a new 'CAccModifier' using the information retrieved from the mempool, if any.
=======

type BlockLockMode ctx m =
     ( WithLogger m
     , MonadDBRead m
     , MonadReader ctx m
     , HasLens StateLock ctx StateLock
     , MonadMask m
     )

type WalletTrackingEnv ctx m =
     ( WS.WalletDbReader ctx m
     , MonadSlotsData ctx m
     , WithLogger m
     , HasConfiguration
     , MonadThrow m
     , MonadDBRead m
     , BlockLockMode ctx m
     )

syncWalletOnImport :: WalletTrackingEnv ctx m => EncryptedSecretKey -> m ()
syncWalletOnImport = syncWalletsWithGState . one

>>>>>>> 332158ac
txMempoolToModifier :: WalletTrackingEnv ctx m
                    => WalletSnapshot
                    -> ([(TxId, TxAux)], UndoMap) -- ^ Transactions and UndoMap from mempool
                    -> WalletDecrCredentials
                    -> m CAccModifier
txMempoolToModifier ws (txs, undoMap) credentials = do
    let wHash (i, TxAux {..}, _) = WithHash taTx i
        getDiff       = const Nothing  -- no difficulty (mempool txs)
        getTs         = const Nothing  -- don't give any timestamp
        getPtxBlkInfo = const Nothing  -- no slot of containing block

    txsWUndo <- forM txs $ \(id, tx) -> case HM.lookup id undoMap of
        Just undo -> pure (id, tx, undo)
        Nothing -> do
            let errMsg sl = sformat ("There is no undo corresponding to TxId #"%secretOnlyF sl build%" from txp mempool") id
            logErrorSP errMsg
            throwM $ InternalError (errMsg secure)

    case topsortTxs wHash txsWUndo of
        Nothing      -> mempty <$ logWarning "txMempoolToModifier: couldn't topsort mempool txs"
        Just ordered -> do
            tipH <- DB.getTipHeader
            let dbUsed = WS.getCustomAddresses ws WS.UsedAddr
            pure $
                trackingApplyTxs credentials dbUsed getDiff getTs getPtxBlkInfo $
                map (\(_, tx, undo) -> (tx, undo, tipH)) ordered

-- | Process each 'SyncError'.
-- The current implementation just logs the errors without exposing it to the upper layers.
processSyncError :: ( WithLogger m , MonadIO m ) => SyncError -> m ()
processSyncError sr = case sr of
    GenesisBlockHeaderNotFound -> logError "Couldn't extract the genesis block header from the database."
    GenesisHeaderHashNotFound  -> logError "Couldn't extract the genesis header hash from the database."
    NoSyncStateAvailable walletId ->
        logWarningSP $ \sl -> sformat ("There is no sync state corresponding to wallet #"%secretOnlyF sl build) walletId
    NotSyncable walletId walletError -> do
        logErrorSP   $ \sl -> sformat ("Wallet #" % secretOnlyF sl build
                                                  % " is not syncable. Error was: "
                                                  % build) walletId walletError
    SyncFailed  walletId exception -> do
        let errMsg sl = "Sync failed for Wallet #" % secretOnlyF sl build
                                                   % ". An exception was raised during the sync process: "
                                                   % build
        logErrorSP $ \sl -> sformat (errMsg sl) walletId exception
    RestorationInvariantViolated walletId expectedRbd actualRbd -> do
        let errMsg sl = "Restoration invariant violated for Wallet #" % secretOnlyF sl build
                      % ". Expected restoration header hash was " % build % " , but this one was passed: " % build
        logErrorSP $ \sl -> sformat (errMsg sl) walletId (WS.getRestorationBlockDepth expectedRbd)
                                                         (WS.getRestorationBlockDepth actualRbd)
    StateTransitionNotAllowed walletId _ _ -> do
        let errMsg sl = "SyncState transition for Wallet #" % secretOnlyF sl build % " is not allowed."
        logErrorSP $ \sl -> sformat (errMsg sl) walletId


-- | Simply log that the wallet syncing has been completed.
logSuccess :: (WithLogger m, MonadIO m) => SyncRequest -> m ()
logSuccess SyncRequest{..} = do
  let (_, walletId) = srCredentials
  logInfoSP   $ \sl -> sformat ("Wallet #" % secretOnlyF sl build
                                           % " is now 100% synced.") walletId

-- | Iterates over blocks (using forward links) and reconstructs the transaction
-- history and the balance for the given wallet. In case of a restore, we deliberately ignore changes in the
-- balance happened _before_ the 'RestorationBlockDepth', so that the control can be yielded immediately to the
-- @BListener@ and transactions submitted whilst a wallet is restoring can be processed regularly.
syncWalletWithBlockchain
    :: forall ctx m.
    ( WalletDbReader ctx m
    , BlockLockMode ctx m
    , MonadSlotsData ctx m
    , HasConfiguration
    )
    => SyncRequest
    -> m SyncResult
syncWalletWithBlockchain syncRequest@SyncRequest{..} = setLogger $ do
    ws <- WS.askWalletSnapshot
    let (_, walletId) = srCredentials
    let onError       = pure . Left . SyncFailed walletId
    let internalError = InternalError . sformat ("Couldn't get block header of wallet by last synced hh: "%build)
    handleAny onError $ do
        case WS.getWalletSyncState ws walletId of
            Nothing                -> pure $ Left (NoSyncStateAvailable walletId)
            Just NotSynced         -> do
                genesisHeader <- firstGenesisHeader
                either (pure . Left . identity) (syncDo srOperation) genesisHeader

            -- FIXME(adn): There is a bit of duplication in these two paths.
            Just (SyncedWith wTip) -> do
                logDebugSP $ \sl ->
                    sformat ( "Resuming syncing of Wallet "
                            % secretOnlyF sl build
                            % " from HeaderHash "
                            % build
                            % "...") walletId wTip
                wHeaderMb <- DB.getHeader wTip
                -- We compare the syncRequest's 'TrackingOperation' expecting it to be a 'SyncRequest',
                -- and we abort if that's not the case.
                case srOperation of
                    RestoreWallet rbd -> pure $ Left (StateTransitionNotAllowed walletId SyncWallet rbd)
                    SyncWallet -> maybe (pure . Left . NotSyncable walletId $ internalError wTip) (syncDo srOperation) wHeaderMb
            Just (RestoringFrom expectedRbd wTip) -> do
                logDebugSP $ \sl ->
                    sformat ( "Wallet "
                            % secretOnlyF sl build
                            % " is restoring from a blockchain depth of "
                            % build
                            % "...") walletId (WS.getRestorationBlockDepth expectedRbd)
                wHeaderMb <- DB.getHeader wTip
                -- If we are trying to restore this wallet, we first check our internal model state is
                -- consistent.
                case srOperation of
                    -- A "double restore" is unnecessary and generally a violation of some internal invariant,
                    -- as the backend will automatically resume syncing upon restart. We try to separate "benign"
                    -- requests by checking if the 'RestorationBlockDepth' we got as input matches the one stored
                    -- in the model. If so, wo continue normally, otherwise we call out the mistake.
                    RestoreWallet actualRbd ->
                        if expectedRbd /= actualRbd
                            then pure $ Left $ RestorationInvariantViolated walletId expectedRbd actualRbd
                            else maybe (pure . Left . NotSyncable walletId $ internalError wTip)
                                       (syncDo (RestoreWallet expectedRbd)) wHeaderMb
                    SyncWallet -> do
                        -- If we are requesting to sync the wallet, this happens when we restart the backend and
                        -- we know nothing about the state of a wallet (up until now, anyway). We handle this
                        -- request by overriding the 'srOperation' field of the input 'SyncRequest' by treating this
                        -- as a continuation of the restoration process.
                        maybe (pure . Left . NotSyncable walletId $ internalError wTip)
                              (syncDo (RestoreWallet expectedRbd)) wHeaderMb
  where
    syncDo :: TrackingOperation -> BlockHeader -> m SyncResult
    syncDo trackingOp walletTipHeader = do
        let wdiff = (fromIntegral . ( ^. difficultyL) $ walletTipHeader) :: Word32
        gstateTipH <- DB.getTipHeader
        -- If account's syncTip is before the current gstate's tip,
        -- then it loads accounts and addresses starting with @wHeader@.
        -- syncTip can be before gstate's the current tip
        -- when we call @syncWalletSetWithTip@ at the first time
        -- or if the application was interrupted during rollback.
        -- We don't load all blocks explicitly, because blockchain can be long.
        (syncResult, wNewTip) <-
            if (gstateTipH ^. difficultyL > fromIntegral blkSecurityParam + fromIntegral wdiff) then do
                -- Wallet tip is "far" from gState tip,
                -- rollback can't occur more then @blkSecurityParam@ blocks,
                -- so we can sync wallet and GState without the block lock
                -- to avoid blocking of blocks verification/application.
                bh <- unsafeLast . getNewestFirst <$> GS.loadHeadersByDepth (blkSecurityParam + 1) (headerHash gstateTipH)
                logInfo $
                    sformat ("Wallet's tip is far from GState tip. Syncing with "%build%" without the block lock")
                    (headerHash bh)
                result <- syncWalletWithBlockchainUnsafe (syncRequest { srOperation = trackingOp }) walletTipHeader bh
                pure $ (Just result, bh)
            else pure (Nothing, walletTipHeader)

        let finaliseSyncUnderBlockLock = withStateLockNoMetrics HighPriority $ \tip -> do
                logInfo $ sformat ("Syncing wallet with "%build%" under the block lock") tip
                tipH <- maybe (error "No block header corresponding to tip") pure =<< DB.getHeader tip
                syncWalletWithBlockchainUnsafe (syncRequest { srOperation = SyncWallet }) wNewTip tipH

        case syncResult of
            Nothing         -> finaliseSyncUnderBlockLock
            Just (Right _)  -> finaliseSyncUnderBlockLock
            Just failedSync -> pure failedSync

----------------------------------------------------------------------------
-- Unsafe operations. Core logic.
----------------------------------------------------------------------------
-- These operation aren't atomic and don't take the block lock.

-- BE CAREFUL! This function iterates over blockchain, the blockchain can be large.
syncWalletWithBlockchainUnsafe
    :: forall ctx m .
    ( WalletDbReader ctx m
    , MonadDBRead m
    , WithLogger m
    , MonadSlotsData ctx m
    , HasConfiguration
    )
    => SyncRequest
    -> BlockHeader
    -- ^ Block header corresponding to wallet's tip. It can map
    -- to the genesis BlockHeader if this is a brand new wallet being
    -- synced or restored.
    -> BlockHeader
    -- ^ Blockchain's tip header hash
    -> m SyncResult
syncWalletWithBlockchainUnsafe syncRequest walletTip blockchainTip = setLogger $ do
    let credentials@(_, walletId) = srCredentials syncRequest
    systemStart  <- getSystemStartM
    slottingData <- GS.getSlottingData
    db <- WS.askWalletDB
    ws <- WS.getWalletSnapshot db

    let getBlockHeaderTimestamp = blockHeaderTimestamp systemStart slottingData

    let dbUsed = WS.getCustomAddresses ws WS.UsedAddr

    -- Compute the next 'CAccModifier' and tentatively assess the throughput.
    ((mapModifier, newSyncTip), timeTook) <-
        timed "syncWalletWithBlockchainUnsafe.computeAccModifier" $
            computeAccModifier credentials getBlockHeaderTimestamp walletTip dbUsed mempty 0

    let syncTime = BoundedSyncTime 10000 timeTook
    WS.updateSyncStatistics db walletId (SyncStatistics (calculateThroughput syncTime) (depthOf newSyncTip))

    -- Apply the 'CAccModifier' to the wallet state.
    applyModifierToWallet db (srOperation syncRequest) walletId newSyncTip mapModifier
    logDebugSP $ \sl -> sformat ("Applied " %buildSafe sl) mapModifier

    case headerHash newSyncTip == headerHash blockchainTip of
        True -> do
            logInfoSP $ \sl ->
                sformat ("Wallet "%secretOnlyF sl build%" has been synced with tip "
                        %shortHashF%", "%buildSafe sl)
                        walletId (headerHash newSyncTip) mapModifier
            -- If we have here is means we are fully synced with the blockchain,
            -- at which point we can forget about the distinction @restoration vs sync@. Even if a
            -- rollback occurs, we don't need to transition back the old "restoring" state,
            -- as it won't matter anymore.
            WS.setWalletSyncTip db walletId (headerHash newSyncTip)
            pure $ Right ()
        False -> syncWalletWithBlockchainUnsafe syncRequest newSyncTip blockchainTip

    where
        -- | Main workhorse which iterates over the blockchain and reconstruct the transaction
        -- history. Yields a new 'CAccModifier', give or take, every 10000 blocks.
        computeAccModifier :: WalletDecrCredentials
                           -> (BlockHeader -> Maybe Timestamp)
                           -> BlockHeader
                           -- ^ The current wallet 'HeaderHash'.
                           -> [(CId Addr, HeaderHash)]
                           -- ^ Used addresses.
                           -> CAccModifier
                           -- ^ The initial CAccModifier we will fold on.
                           -> Int
                           -- ^ The initial block count accumulator. Every 10000 blocks we will stop the recursion.
                           -> m (CAccModifier, BlockHeader)
                           -- ^ The new wallet modifier and the new sync tip for the wallet.
        computeAccModifier credentials getBlockTimestamp wHeader dbUsed currentModifier currentBlockCount = do
            case currentBlockCount >= 10000 of
                True -> do
                    let progress localDepth totalDepth = ((fromIntegral localDepth) * 100.0) /
                                                         (max 1.0 (fromIntegral totalDepth))
                    let renderProgress = progress (depthOf wHeader) (depthOf blockchainTip)
                    logDebug $ sformat ("Progress: " % float @Double % "%") renderProgress
                    pure (currentModifier, wHeader)
                False -> do
                    let walletId = snd credentials
                    if | depthOf blockchainTip > depthOf wHeader -> do
                             -- If wallet's syncTip is before than the current tip in the blockchain,
                             -- then it loads wallets starting with @wHeader@.
                             -- Sync tip can be before the current tip
                             -- when we call @syncWalletSetWithTip@ at the first time
                             -- or if the application was interrupted during rollback.
                             -- We don't load blocks explicitly, because blockain can be long.
                             nextBlund <- resolveForwardLink wHeader >>= (maybe (pure Nothing) getBlund)
                             case nextBlund of
                                 Nothing -> pure (currentModifier, blockchainTip)
                                 Just blund@(currentBlock, _) -> do
                                     newModifier <- (currentModifier <>) <$> applyBlock credentials getBlockTimestamp dbUsed blund
                                     computeAccModifier credentials
                                                        getBlockTimestamp
                                                        (getBlockHeader currentBlock)
                                                        dbUsed
                                                        newModifier
                                                        (currentBlockCount + 1)

                       | depthOf blockchainTip < depthOf wHeader -> do
                             -- This rollback can occur
                             -- if the application was interrupted during blocks application.
                             blunds <- getNewestFirst <$> GS.loadBlundsWhile (\b -> getBlockHeader b /= blockchainTip) (headerHash wHeader)
                             let newModifier = foldl' (\r b -> r <> rollbackBlock credentials getBlockTimestamp dbUsed b) currentModifier blunds
                             pure (newModifier, getBlockHeader . fst . unsafeLast $ blunds)
                       | otherwise -> do
                             logInfoSP $ \sl -> sformat ("Wallet " % secretOnlyF sl build %" has finally caught up with the blockchain.") walletId
                             pure (currentModifier, blockchainTip)

        gbTxs = either (const []) (^. mainBlockTxPayload . to flattenTxPayload)

        blockHeaderTimestamp :: Timestamp -> SlottingData -> BlockHeader -> Maybe Timestamp
        blockHeaderTimestamp systemStart slottingData = \case
            BlockHeaderGenesis _ -> Nothing
            BlockHeaderMain h -> getSlotStartPure systemStart (h ^. headerSlotL) slottingData

        -- assuming that transactions are not created until syncing is complete
        ptxBlkInfo = const Nothing

<<<<<<< HEAD
        rollbackBlock :: WalletDecrCredentials
                      -> (BlockHeader -> Maybe Timestamp)
                      -> [(CId Addr, HeaderHash)]
                      -> Blund
                      -> CAccModifier
        rollbackBlock credentials blkHeaderTs dbUsed (b, u) =
            trackingRollbackTxs credentials dbUsed (Just . depthOf) blkHeaderTs $
            zip3 (gbTxs b) (undoTx u) (repeat $ getBlockHeader b)

        applyBlock :: WalletDecrCredentials
                   -> (BlockHeader -> Maybe Timestamp)
                   -> [(CId Addr, HeaderHash)]
                   -> Blund
                   -> m CAccModifier
        applyBlock credentials blkHeaderTs dbUsed (b, u) = pure $
            trackingApplyTxs credentials dbUsed (Just . depthOf) blkHeaderTs ptxBlkInfo $
=======
        rollbackBlock :: [(Address, HeaderHash)] -> Blund -> CAccModifier
        rollbackBlock allAddresses (b, u) =
            trackingRollbackTxs encSK allAddresses mDiff blkHeaderTs $
            zip3 (gbTxs b) (undoTx u) (repeat $ getBlockHeader b)

        applyBlock :: [(Address, HeaderHash)] -> Blund -> m CAccModifier
        applyBlock allAddresses (b, u) = pure $
            trackingApplyTxs encSK allAddresses mDiff blkHeaderTs ptxBlkInfo $
>>>>>>> 332158ac
            zip3 (gbTxs b) (undoTx u) (repeat $ getBlockHeader b)


-- | Gets the 'ChainDifficulty' for either a 'GenesisBlock' or a 'MainBlock'.
depthOf :: HasDifficulty a => a -> ChainDifficulty
depthOf = view difficultyL

-- | Retrieves the 'BlockHeader' correspending to the first 'GenesisBlock' of
-- this blockchain.
firstGenesisHeader :: MonadDBRead m => m (Either SyncError BlockHeader)
firstGenesisHeader = runExceptT $ do
    genesisHeaderHash  <- resolveForwardLink (genesisHash @BlockHeader)
    case genesisHeaderHash of
        Nothing  -> throwError GenesisHeaderHashNotFound
        Just ghh -> do
            genesisBlockHeader <- DB.getHeader ghh
            maybe (throwError GenesisBlockHeaderNotFound) pure genesisBlockHeader

constructAllUsed
    :: [(Address, HeaderHash)]
    -> VoidModifier (Address, HeaderHash)
    -> HashSet Address
constructAllUsed dbUsed modif =
    HS.map fst $
    getKeys $
    MM.modifyHashMap modif $
    HM.fromList $
    zip dbUsed (repeat ()) -- not so good performance :(

-- Process transactions on block application,
-- decrypt our addresses, and add/delete them to/from wallet-db.
-- Addresses are used in TxIn's will be deleted,
-- in TxOut's will be added.
trackingApplyTxs
    :: HasConfiguration
<<<<<<< HEAD
    => WalletDecrCredentials
    -> [(CId Addr, HeaderHash)]               -- ^ All used addresses from db along with their HeaderHashes
=======
    => EncryptedSecretKey                     -- ^ Wallet's secret key
    -> [(Address, HeaderHash)]               -- ^ All used addresses from db along with their HeaderHashes
>>>>>>> 332158ac
    -> (BlockHeader -> Maybe ChainDifficulty) -- ^ Function to determine tx chain difficulty
    -> (BlockHeader -> Maybe Timestamp)       -- ^ Function to determine tx timestamp in history
    -> (BlockHeader -> Maybe PtxBlockInfo)    -- ^ Function to determine pending tx's block info
    -> [(TxAux, TxUndo, BlockHeader)]         -- ^ Txs of blocks and corresponding header hash
    -> CAccModifier
trackingApplyTxs credentials dbUsed getDiff getTs getPtxBlkInfo txs =
    foldl' applyTx mempty txs
  where
    applyTx :: CAccModifier -> (TxAux, TxUndo, BlockHeader) -> CAccModifier
    applyTx CAccModifier{..} (tx, undo, blkHeader) = do
        let hh = headerHash blkHeader
            hhs = repeat hh
            wh@(WithHash _ txId) = withHash (taTx tx)
        let thee@THEntryExtra{..} =
                buildTHEntryExtra credentials (wh, undo) (getDiff blkHeader, getTs blkHeader)

            ownTxIns = map (fst . fst) theeInputs
            ownTxOuts = map fst theeOutputs

            addedHistory = maybe camAddedHistory (flip DL.cons camAddedHistory) (isTxEntryInteresting thee)

            usedAddrs = map (WS._wamAddress . snd) theeOutputs
            changeAddrs = evalChange
                              (constructAllUsed dbUsed camUsed)
                              (map snd theeInputs)
                              (map snd theeOutputs)
                              (length theeOutputs == NE.length (_txOutputs $ taTx tx))

            mPtxBlkInfo = getPtxBlkInfo blkHeader
            addedPtxCandidates =
                if | Just ptxBlkInfo <- mPtxBlkInfo
                     -> DL.cons (txId, ptxBlkInfo) camAddedPtxCandidates
                   | otherwise
                     -> camAddedPtxCandidates
        CAccModifier
            (deleteAndInsertIMM [] (map snd theeOutputs) camAddresses)
            (deleteAndInsertVM [] (zip usedAddrs hhs) camUsed)
            (deleteAndInsertVM [] (zip changeAddrs hhs) camChange)
            (deleteAndInsertMM ownTxIns ownTxOuts camUtxo)
            addedHistory
            camDeletedHistory
            addedPtxCandidates
            camDeletedPtxCandidates

-- Process transactions on block rollback.
-- Like @trackingApplyTxs@, but vise versa.
trackingRollbackTxs
    :: HasConfiguration
<<<<<<< HEAD
    => WalletDecrCredentials
    -> [(CId Addr, HeaderHash)]                -- ^ All used addresses from db along with their HeaderHashes
=======
    => EncryptedSecretKey                      -- ^ Wallet's secret key
    -> [(Address, HeaderHash)]                -- ^ All used addresses from db along with their HeaderHashes
>>>>>>> 332158ac
    -> (BlockHeader -> Maybe ChainDifficulty)  -- ^ Function to determine tx chain difficulty
    -> (BlockHeader -> Maybe Timestamp)        -- ^ Function to determine tx timestamp in history
    -> [(TxAux, TxUndo, BlockHeader)]          -- ^ Txs of blocks and corresponding header hash
    -> CAccModifier
trackingRollbackTxs credentials dbUsed getDiff getTs txs =
    foldl' rollbackTx mempty txs
  where
    rollbackTx :: CAccModifier -> (TxAux, TxUndo, BlockHeader) -> CAccModifier
    rollbackTx CAccModifier{..} (tx, undo, blkHeader) = do
        let wh@(WithHash _ txId) = withHash (taTx tx)
            hh = headerHash blkHeader
            hhs = repeat hh
            thee@THEntryExtra{..} =
                buildTHEntryExtra credentials (wh, undo) (getDiff blkHeader, getTs blkHeader)

            ownTxOutIns = map (fst . fst) theeOutputs
            deletedHistory = maybe camDeletedHistory (DL.snoc camDeletedHistory) (isTxEntryInteresting thee)
            deletedPtxCandidates = DL.cons (txId, theeTxEntry) camDeletedPtxCandidates

        -- Rollback isn't needed, because we don't use @utxoGet@
        -- (undo contains all required information)
        let usedAddrs = map (WS._wamAddress . snd) theeOutputs
            changeAddrs =
                evalChange
                    (constructAllUsed dbUsed camUsed)
                    (map snd theeInputs)
                    (map snd theeOutputs)
                    (length theeOutputs == NE.length (_txOutputs $ taTx tx))
        CAccModifier
            (deleteAndInsertIMM (map snd theeOutputs) [] camAddresses)
            (deleteAndInsertVM (zip usedAddrs hhs) [] camUsed)
            (deleteAndInsertVM (zip changeAddrs hhs) [] camChange)
            (deleteAndInsertMM ownTxOutIns (map fst theeInputs) camUtxo)
            camAddedHistory
            deletedHistory
            camAddedPtxCandidates
            deletedPtxCandidates

-- | A 'BoundedSyncTime' (by lack of better names) stores time stats of a
-- smaller (bounded, finite) portion of the syncing process. These information
-- can be used to compute the 'SyncThroughput'.
data BoundedSyncTime = BoundedSyncTime {
    bscProcessedBlocks :: !BlockCount
    -- ^ How many blocks we did process?
  , bscProcessingTime  :: !Microsecond
    -- ^ How many microseconds it took to do so?
  }

-- | Calculates the 'SyncThroughput' in terms of blocks/sec.
-- processedBlockCount : processingTime = X : 1000000
-- X = (processedBlockCount * 1000000) / processingTime
calculateThroughput :: BoundedSyncTime -> WS.SyncThroughput
calculateThroughput BoundedSyncTime{..} =
    let processingTime = max 1.0 (realToFrac @Integer @Double $ toMicroseconds bscProcessingTime)
        (microseconds :: Integer) = 1000000
        (processedBlocks :: Integer) = fromIntegral . getBlockCount $ bscProcessedBlocks
        (tput :: Double) = realToFrac (processedBlocks * microseconds) / realToFrac processingTime
     in WS.SyncThroughput . BlockCount . round $ tput

-- | Calculates the estimated remaining time to restore the wallet via the
-- provided 'SyncThroughput' and the @remaining@ height of the blockchain.
-- This is given by the simple proportion:
-- syncedBlocks : 1_second = remainingHeight : X
-- X = (1.0 * remainingHeight) / syncedBlocks
calculateEstimatedRemainingTime :: WS.SyncThroughput -> ChainDifficulty -> Timestamp
calculateEstimatedRemainingTime (WS.SyncThroughput blocks) remainingBlocks =
    let toDouble                = realToFrac @Integer @Double . fromIntegral . getBlockCount
        (actualDepth :: Double) = toDouble (getChainDifficulty remainingBlocks)
        (throughput :: Double)  = max 1.0 (toDouble blocks) -- Avoids division by 0.
        (microseconds :: Integer) = 1000000
        eta = actualDepth / throughput
     in Timestamp . fromMicroseconds . (* microseconds) . round $ eta

-- | Apply the given 'CAccModifier' to a wallet.
applyModifierToWallet
    :: ( CanLog m
       , HasLoggerName m
       , MonadIO m
       , HasConfiguration
       )
    => WalletDB
    -> TrackingOperation
    -> CId Wal
    -> BlockHeader
    -> CAccModifier
    -> m ()
applyModifierToWallet db trackingOperation wid newBlockHeaderTip CAccModifier{..} = do

    let newTip = headerHash newBlockHeaderTip

    let newSyncState = case trackingOperation of
            SyncWallet        -> SyncedWith newTip
            RestoreWallet rbd -> RestoringFrom rbd newTip
    logDebug $ sformat ("applyModifierToWallet: new SyncState = " % shown) trackingOperation

    let cMetas = mapMaybe (\THEntry {..} -> (\mts -> (encodeCType _thTxId
                                                     , CTxMeta . timestampToPosix $ mts)
                                            ) <$> _thTimestamp)
               $ DL.toList camAddedHistory

    WS.applyModifierToWallet2
      db
      wid
      (sortedInsertions camAddresses)
      [ (UsedAddr, fst <$> MM.insertions camUsed)
      , (ChangeAddr, fst <$> MM.insertions camChange)
      ]
      camUtxo
      cMetas
      (txHistoryListToMap $ DL.toList camAddedHistory)
      (DL.toList $ second PtxInNewestBlocks <$> camAddedPtxCandidates)
      (depthOf newBlockHeaderTip)
      newSyncState

rollbackModifierFromWallet
    :: ( CanLog m
       , HasLoggerName m
       , MonadSlots ctx m
       , HasProtocolConstants
       , HasConfiguration
       )
    => WalletDB
    -> TrackingOperation
    -> CId Wal
    -> HeaderHash
    -> CAccModifier
    -> m ()
rollbackModifierFromWallet db trackingOperation wid newTip CAccModifier{..} = do

    let newSyncState = case trackingOperation of
            SyncWallet        -> SyncedWith newTip
            RestoreWallet rbd -> RestoringFrom rbd newTip
    logDebug $ sformat ("rollbackModifierFromWallet: new SyncState = " % shown) trackingOperation

    curSlot <- getCurrentSlotInaccurate

    WS.rollbackModifierFromWallet2
      db
      wid
      (indexedDeletions camAddresses)
      [ (UsedAddr, MM.deletions camUsed)
      , (ChangeAddr, MM.deletions camChange)
      ]
      camUtxo
      (txHistoryListToMap (DL.toList camDeletedHistory))
      ((\(txId, poolInfo) -> ( txId, PtxApplying poolInfo
                             , WS.PtxResetSubmitTiming curSlot))
        <$> DL.toList camDeletedPtxCandidates
      )
      newSyncState

-- Change address is an address which money remainder is sent to.
-- We will consider output address as "change" if:
-- 1. it belongs to source account (taken from one of source addresses)
-- 2. it's not mentioned in the blockchain (aka isn't "used" address)
-- 3. there is at least one non "change" address among all outputs ones

-- The first point is very intuitive and needed for case when we
-- send tx to somebody, i.e. to not our address.
-- The second point is needed for case when
-- we send a tx from our account to the same account.
-- The third point is needed for case when we just created address
-- in an account and then send a tx from the address belonging to this account
-- to the created.
-- In this case both output addresses will be treated as "change"
-- by the first two rules.
-- But the third rule will make them not "change".
-- This decision is controversial, but we can't understand from the blockchain
-- which of them is really "change".
-- There is an option to treat both of them as "change", but it seems to be more puzzling.
evalChange
    :: HashSet Address
    -> [WAddressMeta] -- ^ Own input addresses of tx
    -> [WAddressMeta] -- ^ Own outputs addresses of tx
    -> Bool            -- ^ Whether all tx's outputs are our own
    -> [Address]
evalChange allUsed inputs outputs allOutputsOur
    | [] <- inputs = [] -- It means this transaction isn't our outgoing transaction.
    | inp : _ <- inputs =
        let srcAccount = inp ^. WS.wamAccount in
        -- Apply the first point.
        let addrFromSrcAccount = HS.fromList $ map WS._wamAddress
              $ filter ((== srcAccount) . view WS.wamAccount) outputs in
        -- Apply the second point.
        let potentialChange = addrFromSrcAccount `HS.difference` allUsed in
        -- Apply the third point.
        if allOutputsOur && potentialChange == HS.fromList (map WS._wamAddress outputs) then []
        else HS.toList potentialChange

setLogger :: HasLoggerName m => m a -> m a
setLogger = modifyLoggerName (const "syncWalletWorker")<|MERGE_RESOLUTION|>--- conflicted
+++ resolved
@@ -56,15 +56,9 @@
 import           Formatting (build, float, sformat, shown, (%))
 import           Pos.Block.Types (Blund, undoTx)
 import           Pos.Client.Txp.History (TxHistoryEntry (..), txHistoryListToMap)
-<<<<<<< HEAD
-import           Pos.Core (BlockCount (..), ChainDifficulty (..), HasConfiguration,
+import           Pos.Core (Address, BlockCount (..), ChainDifficulty (..), HasConfiguration,
                            HasDifficulty (..), HasProtocolConstants, HeaderHash, Timestamp (..),
                            blkSecurityParam, genesisHash, headerHash, headerSlotL, timestampToPosix)
-=======
-import           Pos.Core (Address, ChainDifficulty, HasConfiguration, HasDifficulty (..),
-                           HasProtocolConstants, HeaderHash, Timestamp, blkSecurityParam,
-                           genesisHash, headerHash, headerSlotL, timestampToPosix)
->>>>>>> 332158ac
 import           Pos.Core.Block (BlockHeader (..), getBlockHeader, mainBlockTxPayload)
 import           Pos.Core.Txp (TxAux (..), TxId, TxUndo)
 import           Pos.Crypto (WithHash (..), shortHashF, withHash)
@@ -83,40 +77,24 @@
                                    secretOnlyF, secure)
 import qualified Pos.Util.Modifier as MM
 import           Pos.Util.Servant (encodeCType)
-<<<<<<< HEAD
 import           Pos.Util.Util (HasLens (..), getKeys, timed)
 import           System.Wlog (CanLog, HasLoggerName, WithLogger, logDebug, logError, logInfo,
                               logWarning, modifyLoggerName)
 
-import           Pos.Wallet.Web.ClientTypes (Addr, CId, CTxMeta (..), CWAddressMeta (..), Wal,
-                                             addrMetaToAccount)
+import           Pos.Wallet.Web.ClientTypes (CId, CTxMeta (..), Wal)
 import           Pos.Wallet.Web.Error.Types (WalletError (..))
 import           Pos.Wallet.Web.Pending.Types (PtxBlockInfo,
                                                PtxCondition (PtxApplying, PtxInNewestBlocks))
-import           Pos.Wallet.Web.State (CustomAddressType (..), SyncStatistics (..), WalletDB,
-                                       WalletDbReader, WalletSnapshot, WalletSyncState (..))
+import           Pos.Wallet.Web.State (CustomAddressType (..), SyncStatistics (..), WAddressMeta,
+                                       WalletDB, WalletDbReader, WalletSnapshot,
+                                       WalletSyncState (..))
 import qualified Pos.Wallet.Web.State as WS
 import           Pos.Wallet.Web.Tracking.Decrypt (THEntryExtra (..), WalletDecrCredentials,
                                                   buildTHEntryExtra, isTxEntryInteresting)
-=======
-import           Pos.Util.Util (HasLens (..), getKeys)
-import           Pos.Wallet.Web.ClientTypes (CId, CTxMeta (..), Wal, encToCId)
-import           Pos.Wallet.Web.Error.Types (WalletError (..))
-import           Pos.Wallet.Web.Pending.Types (PtxBlockInfo,
-                                               PtxCondition (PtxApplying, PtxInNewestBlocks))
-import           Pos.Wallet.Web.State (CustomAddressType (..), WAddressMeta (..), WalletDB,
-                                       WalletDbReader, WalletSnapshot, WalletTip (..))
-import qualified Pos.Wallet.Web.State as WS
-import qualified Pos.Wallet.Web.State.State as WS
-import           Pos.Wallet.Web.Tracking.Decrypt (THEntryExtra (..), buildTHEntryExtra,
-                                                  eskToWalletDecrCredentials, isTxEntryInteresting,
-                                                  selectOwnAddresses)
->>>>>>> 332158ac
 import           Pos.Wallet.Web.Tracking.Modifier (CAccModifier (..), VoidModifier,
                                                    deleteAndInsertIMM, deleteAndInsertMM,
                                                    deleteAndInsertVM, indexedDeletions,
                                                    sortedInsertions)
-<<<<<<< HEAD
 import           Pos.Wallet.Web.Tracking.Types
 
 
@@ -148,30 +126,6 @@
     processSyncRequest syncQueue
 
 -- | Yields a new 'CAccModifier' using the information retrieved from the mempool, if any.
-=======
-
-type BlockLockMode ctx m =
-     ( WithLogger m
-     , MonadDBRead m
-     , MonadReader ctx m
-     , HasLens StateLock ctx StateLock
-     , MonadMask m
-     )
-
-type WalletTrackingEnv ctx m =
-     ( WS.WalletDbReader ctx m
-     , MonadSlotsData ctx m
-     , WithLogger m
-     , HasConfiguration
-     , MonadThrow m
-     , MonadDBRead m
-     , BlockLockMode ctx m
-     )
-
-syncWalletOnImport :: WalletTrackingEnv ctx m => EncryptedSecretKey -> m ()
-syncWalletOnImport = syncWalletsWithGState . one
-
->>>>>>> 332158ac
 txMempoolToModifier :: WalletTrackingEnv ctx m
                     => WalletSnapshot
                     -> ([(TxId, TxAux)], UndoMap) -- ^ Transactions and UndoMap from mempool
@@ -194,9 +148,9 @@
         Nothing      -> mempty <$ logWarning "txMempoolToModifier: couldn't topsort mempool txs"
         Just ordered -> do
             tipH <- DB.getTipHeader
-            let dbUsed = WS.getCustomAddresses ws WS.UsedAddr
+            let usedAddresses = WS.getCustomAddresses ws WS.UsedAddr
             pure $
-                trackingApplyTxs credentials dbUsed getDiff getTs getPtxBlkInfo $
+                trackingApplyTxs credentials usedAddresses getDiff getTs getPtxBlkInfo $
                 map (\(_, tx, undo) -> (tx, undo, tipH)) ordered
 
 -- | Process each 'SyncError'.
@@ -365,12 +319,12 @@
 
     let getBlockHeaderTimestamp = blockHeaderTimestamp systemStart slottingData
 
-    let dbUsed = WS.getCustomAddresses ws WS.UsedAddr
+    let usedAddresses = WS.getCustomAddresses ws WS.UsedAddr
 
     -- Compute the next 'CAccModifier' and tentatively assess the throughput.
     ((mapModifier, newSyncTip), timeTook) <-
         timed "syncWalletWithBlockchainUnsafe.computeAccModifier" $
-            computeAccModifier credentials getBlockHeaderTimestamp walletTip dbUsed mempty 0
+            computeAccModifier credentials getBlockHeaderTimestamp walletTip usedAddresses mempty 0
 
     let syncTime = BoundedSyncTime 10000 timeTook
     WS.updateSyncStatistics db walletId (SyncStatistics (calculateThroughput syncTime) (depthOf newSyncTip))
@@ -400,7 +354,7 @@
                            -> (BlockHeader -> Maybe Timestamp)
                            -> BlockHeader
                            -- ^ The current wallet 'HeaderHash'.
-                           -> [(CId Addr, HeaderHash)]
+                           -> [(Address, HeaderHash)]
                            -- ^ Used addresses.
                            -> CAccModifier
                            -- ^ The initial CAccModifier we will fold on.
@@ -408,7 +362,7 @@
                            -- ^ The initial block count accumulator. Every 10000 blocks we will stop the recursion.
                            -> m (CAccModifier, BlockHeader)
                            -- ^ The new wallet modifier and the new sync tip for the wallet.
-        computeAccModifier credentials getBlockTimestamp wHeader dbUsed currentModifier currentBlockCount = do
+        computeAccModifier credentials getBlockTimestamp wHeader usedAddresses currentModifier currentBlockCount = do
             case currentBlockCount >= 10000 of
                 True -> do
                     let progress localDepth totalDepth = ((fromIntegral localDepth) * 100.0) /
@@ -429,11 +383,11 @@
                              case nextBlund of
                                  Nothing -> pure (currentModifier, blockchainTip)
                                  Just blund@(currentBlock, _) -> do
-                                     newModifier <- (currentModifier <>) <$> applyBlock credentials getBlockTimestamp dbUsed blund
+                                     let !newModifier = currentModifier <> applyBlock credentials usedAddresses blund getBlockTimestamp
                                      computeAccModifier credentials
                                                         getBlockTimestamp
                                                         (getBlockHeader currentBlock)
-                                                        dbUsed
+                                                        usedAddresses
                                                         newModifier
                                                         (currentBlockCount + 1)
 
@@ -441,7 +395,7 @@
                              -- This rollback can occur
                              -- if the application was interrupted during blocks application.
                              blunds <- getNewestFirst <$> GS.loadBlundsWhile (\b -> getBlockHeader b /= blockchainTip) (headerHash wHeader)
-                             let newModifier = foldl' (\r b -> r <> rollbackBlock credentials getBlockTimestamp dbUsed b) currentModifier blunds
+                             let newModifier = foldl' (\r b -> r <> rollbackBlock credentials usedAddresses b getBlockTimestamp) currentModifier blunds
                              pure (newModifier, getBlockHeader . fst . unsafeLast $ blunds)
                        | otherwise -> do
                              logInfoSP $ \sl -> sformat ("Wallet " % secretOnlyF sl build %" has finally caught up with the blockchain.") walletId
@@ -457,33 +411,22 @@
         -- assuming that transactions are not created until syncing is complete
         ptxBlkInfo = const Nothing
 
-<<<<<<< HEAD
         rollbackBlock :: WalletDecrCredentials
+                      -> [(Address, HeaderHash)]
+                      -> Blund
                       -> (BlockHeader -> Maybe Timestamp)
-                      -> [(CId Addr, HeaderHash)]
-                      -> Blund
                       -> CAccModifier
-        rollbackBlock credentials blkHeaderTs dbUsed (b, u) =
-            trackingRollbackTxs credentials dbUsed (Just . depthOf) blkHeaderTs $
+        rollbackBlock credentials allAddresses (b, u) blkHeaderTs =
+            trackingRollbackTxs credentials allAddresses (Just . depthOf) blkHeaderTs $
             zip3 (gbTxs b) (undoTx u) (repeat $ getBlockHeader b)
 
         applyBlock :: WalletDecrCredentials
+                   -> [(Address, HeaderHash)]
+                   -> Blund
                    -> (BlockHeader -> Maybe Timestamp)
-                   -> [(CId Addr, HeaderHash)]
-                   -> Blund
-                   -> m CAccModifier
-        applyBlock credentials blkHeaderTs dbUsed (b, u) = pure $
-            trackingApplyTxs credentials dbUsed (Just . depthOf) blkHeaderTs ptxBlkInfo $
-=======
-        rollbackBlock :: [(Address, HeaderHash)] -> Blund -> CAccModifier
-        rollbackBlock allAddresses (b, u) =
-            trackingRollbackTxs encSK allAddresses mDiff blkHeaderTs $
-            zip3 (gbTxs b) (undoTx u) (repeat $ getBlockHeader b)
-
-        applyBlock :: [(Address, HeaderHash)] -> Blund -> m CAccModifier
-        applyBlock allAddresses (b, u) = pure $
-            trackingApplyTxs encSK allAddresses mDiff blkHeaderTs ptxBlkInfo $
->>>>>>> 332158ac
+                   -> CAccModifier
+        applyBlock credentials allAddresses (b, u) blkHeaderTs =
+            trackingApplyTxs credentials allAddresses (Just . depthOf) blkHeaderTs ptxBlkInfo $
             zip3 (gbTxs b) (undoTx u) (repeat $ getBlockHeader b)
 
 
@@ -506,12 +449,12 @@
     :: [(Address, HeaderHash)]
     -> VoidModifier (Address, HeaderHash)
     -> HashSet Address
-constructAllUsed dbUsed modif =
+constructAllUsed usedAddresses modif =
     HS.map fst $
     getKeys $
     MM.modifyHashMap modif $
     HM.fromList $
-    zip dbUsed (repeat ()) -- not so good performance :(
+    zip usedAddresses (repeat ()) -- not so good performance :(
 
 -- Process transactions on block application,
 -- decrypt our addresses, and add/delete them to/from wallet-db.
@@ -519,19 +462,14 @@
 -- in TxOut's will be added.
 trackingApplyTxs
     :: HasConfiguration
-<<<<<<< HEAD
-    => WalletDecrCredentials
-    -> [(CId Addr, HeaderHash)]               -- ^ All used addresses from db along with their HeaderHashes
-=======
-    => EncryptedSecretKey                     -- ^ Wallet's secret key
+    => WalletDecrCredentials                 -- ^ Wallet's decryption credentials
     -> [(Address, HeaderHash)]               -- ^ All used addresses from db along with their HeaderHashes
->>>>>>> 332158ac
     -> (BlockHeader -> Maybe ChainDifficulty) -- ^ Function to determine tx chain difficulty
     -> (BlockHeader -> Maybe Timestamp)       -- ^ Function to determine tx timestamp in history
     -> (BlockHeader -> Maybe PtxBlockInfo)    -- ^ Function to determine pending tx's block info
     -> [(TxAux, TxUndo, BlockHeader)]         -- ^ Txs of blocks and corresponding header hash
     -> CAccModifier
-trackingApplyTxs credentials dbUsed getDiff getTs getPtxBlkInfo txs =
+trackingApplyTxs credentials usedAddresses getDiff getTs getPtxBlkInfo txs =
     foldl' applyTx mempty txs
   where
     applyTx :: CAccModifier -> (TxAux, TxUndo, BlockHeader) -> CAccModifier
@@ -549,7 +487,7 @@
 
             usedAddrs = map (WS._wamAddress . snd) theeOutputs
             changeAddrs = evalChange
-                              (constructAllUsed dbUsed camUsed)
+                              (constructAllUsed usedAddresses camUsed)
                               (map snd theeInputs)
                               (map snd theeOutputs)
                               (length theeOutputs == NE.length (_txOutputs $ taTx tx))
@@ -574,18 +512,13 @@
 -- Like @trackingApplyTxs@, but vise versa.
 trackingRollbackTxs
     :: HasConfiguration
-<<<<<<< HEAD
-    => WalletDecrCredentials
-    -> [(CId Addr, HeaderHash)]                -- ^ All used addresses from db along with their HeaderHashes
-=======
-    => EncryptedSecretKey                      -- ^ Wallet's secret key
+    => WalletDecrCredentials                  -- ^ Wallet's decryption credentials
     -> [(Address, HeaderHash)]                -- ^ All used addresses from db along with their HeaderHashes
->>>>>>> 332158ac
-    -> (BlockHeader -> Maybe ChainDifficulty)  -- ^ Function to determine tx chain difficulty
-    -> (BlockHeader -> Maybe Timestamp)        -- ^ Function to determine tx timestamp in history
-    -> [(TxAux, TxUndo, BlockHeader)]          -- ^ Txs of blocks and corresponding header hash
+    -> (BlockHeader -> Maybe ChainDifficulty) -- ^ Function to determine tx chain difficulty
+    -> (BlockHeader -> Maybe Timestamp)       -- ^ Function to determine tx timestamp in history
+    -> [(TxAux, TxUndo, BlockHeader)]         -- ^ Txs of blocks and corresponding header hash
     -> CAccModifier
-trackingRollbackTxs credentials dbUsed getDiff getTs txs =
+trackingRollbackTxs credentials usedAddresses getDiff getTs txs =
     foldl' rollbackTx mempty txs
   where
     rollbackTx :: CAccModifier -> (TxAux, TxUndo, BlockHeader) -> CAccModifier
@@ -605,7 +538,7 @@
         let usedAddrs = map (WS._wamAddress . snd) theeOutputs
             changeAddrs =
                 evalChange
-                    (constructAllUsed dbUsed camUsed)
+                    (constructAllUsed usedAddresses camUsed)
                     (map snd theeInputs)
                     (map snd theeOutputs)
                     (length theeOutputs == NE.length (_txOutputs $ taTx tx))
