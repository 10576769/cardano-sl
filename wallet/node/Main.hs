{-# LANGUAGE AllowAmbiguousTypes #-}
{-# LANGUAGE CPP                 #-}
{-# LANGUAGE DataKinds           #-}
{-# LANGUAGE RankNTypes          #-}
{-# LANGUAGE ScopedTypeVariables #-}
{-# LANGUAGE TypeOperators       #-}

module Main
       ( main
       ) where

import           Universum            hiding (over)

import           Data.Maybe           (fromJust)
import           Formatting           (sformat, shown, (%))
import           Mockable             (Production, currentTime, runProduction)
<<<<<<< HEAD

import           Pos.Binary           ()
import           Pos.Client.CLI       (CommonNodeArgs (..), NodeArgs (..), getNodeParams)
=======
import           System.Wlog          (modifyLoggerName)

import           Pos.Binary           ()
import           Pos.Client.CLI       (CommonNodeArgs (..))
>>>>>>> 824b2303
import qualified Pos.Client.CLI       as CLI
import           Pos.Communication    (ActionSpec (..), OutSpecs, WorkerSpec, worker)
import           Pos.Context          (HasNodeContext)
import           Pos.Core             (Timestamp (..), gdStartTime, genesisData)
<<<<<<< HEAD
import           Pos.Launcher         (ConfigurationOptions (..), HasConfigurations,
                                       NodeParams (..), NodeResources (..),
                                       bracketNodeResources, runNode, withConfigurations)
import           Pos.Ssc.Class        (SscParams)
import           Pos.Ssc.GodTossing   (SscGodTossing)
import           Pos.Ssc.SscAlgo      (SscAlgo (..))
import           Pos.Util.CompileInfo (HasCompileInfo, retrieveCompileTimeInfo,
                                       withCompileInfo)
import           Pos.Util.UserSecret  (usVss)
import           Pos.Wallet.Web       (WalletWebMode, bracketWalletWS, bracketWalletWebDB,
                                       runWRealMode, walletServeWebFull, walletServerOuts)
=======
import           Pos.Launcher         (HasConfigurations, NodeParams (..),
                                       NodeResources (..), bracketNodeResources, runNode,
                                       withConfigurations)
import           Pos.Ssc.Class        (SscParams)
import           Pos.Ssc.GodTossing   (SscGodTossing)
import           Pos.Util.UserSecret  (usVss)
import           Pos.Wallet.SscType   (WalletSscType)
import           Pos.Wallet.Web       (WalletWebMode, bracketWalletWS, bracketWalletWebDB,
                                       getSKById, runWRealMode, syncWalletsWithGState,
                                       walletServeWebFull, walletServerOuts)
import           Pos.Wallet.Web.State (cleanupAcidStatePeriodically, flushWalletStorage,
                                       getWalletAddresses)
>>>>>>> 824b2303
import           Pos.Web              (serveWebGT)
import           Pos.WorkMode         (WorkMode)

import           NodeOptions          (WalletArgs (..), WalletNodeArgs (..),
                                       getWalletNodeOptions)
<<<<<<< HEAD
=======
import           Params               (getNodeParams)
>>>>>>> 824b2303


----------------------------------------------------------------------------
-- Main action
----------------------------------------------------------------------------

actionWithWallet ::
       ( HasConfigurations
       , HasCompileInfo
       )
    => SscParams SscGodTossing
    -> NodeParams
    -> WalletArgs
    -> Production ()
actionWithWallet sscParams nodeParams wArgs@WalletArgs {..} =
    bracketWalletWebDB walletDbPath walletRebuildDb $ \db ->
        bracketWalletWS $ \conn ->
            bracketNodeResources nodeParams sscParams $ \nr@NodeResources {..} ->
                runWRealMode
                    db
                    conn
                    nr
                    (mainAction nr)
  where
    mainAction = runNodeWithInit $ do
        when (walletFlushDb) $ do
            putText "Flushing wallet db..."
            flushWalletStorage
            putText "Resyncing wallets with blockchain..."
            syncWallets
    runNodeWithInit init nr =
        let (ActionSpec f, outs) = runNode @SscGodTossing nr plugins
         in (ActionSpec $ \v s -> init >> f v s, outs)
    convPlugins = (, mempty) . map (\act -> ActionSpec $ \__vI __sA -> act)
    syncWallets :: WalletWebMode ()
    syncWallets = do
        sks <- getWalletAddresses >>= mapM getSKById
        syncWalletsWithGState @WalletSscType sks
    plugins :: HasConfigurations => ([WorkerSpec WalletWebMode], OutSpecs)
    plugins = mconcat [ convPlugins (pluginsGT wArgs)
                      , walletProd wArgs
                      , acidCleanupWorker wArgs ]

acidCleanupWorker :: HasConfigurations => WalletArgs -> ([WorkerSpec WalletWebMode], OutSpecs)
acidCleanupWorker WalletArgs{..} =
    first one $ worker mempty $ const $
    modifyLoggerName (const "acidcleanup") $
    cleanupAcidStatePeriodically walletAcidInterval

<<<<<<< HEAD
walletProd ::
       ( HasConfigurations
       , HasCompileInfo
       )
    => WalletArgs
    -> ([WorkerSpec WalletWebMode], OutSpecs)
walletProd WalletArgs {..} = first pure $ worker walletServerOuts $ \sendActions ->
=======
walletProd :: HasConfigurations => WalletArgs -> ([WorkerSpec WalletWebMode], OutSpecs)
walletProd WalletArgs {..} = first one $ worker walletServerOuts $ \sendActions ->
>>>>>>> 824b2303
    walletServeWebFull
        sendActions
        walletDebug
        walletAddress
        (Just walletTLSParams)

pluginsGT ::
    ( WorkMode SscGodTossing ctx m
    , HasNodeContext SscGodTossing ctx
    , HasConfigurations
    , HasCompileInfo
    ) => WalletArgs -> [m ()]
pluginsGT WalletArgs {..}
    | enableWeb = [serveWebGT webPort (Just walletTLSParams)]
    | otherwise = []

action :: HasCompileInfo => WalletNodeArgs -> Production ()
action (WalletNodeArgs (cArgs@CommonNodeArgs{..}) (wArgs@WalletArgs{..})) =
    withConfigurations conf $ do
        whenJust cnaDumpGenesisDataPath $ CLI.dumpGenesisData
        putText $ sformat ("System start time is " % shown) $ gdStartTime genesisData
        t <- currentTime
        putText $ sformat ("Current time is " % shown) (Timestamp t)
        currentParams <- getNodeParams cArgs nodeArgs
        putText $ "Wallet is enabled!"
        putText $ sformat ("Using configs and genesis:\n"%shown) conf

        let vssSK = fromJust $ npUserSecret currentParams ^. usVss
        let gtParams = CLI.gtSscParams cArgs vssSK (npBehaviorConfig currentParams)

        actionWithWallet gtParams currentParams wArgs
  where
    nodeArgs :: NodeArgs
    nodeArgs = NodeArgs { sscAlgo = GodTossingAlgo, behaviorConfigPath = Nothing }

    conf :: ConfigurationOptions
    conf = CLI.configurationOptions $ CLI.commonArgs cArgs

main :: IO ()
main = withCompileInfo $(retrieveCompileTimeInfo) $ do
    args <- getWalletNodeOptions
    CLI.printFlags
    putText "[Attention] Software is built with wallet part"
    runProduction $ action args<|MERGE_RESOLUTION|>--- conflicted
+++ resolved
@@ -14,21 +14,14 @@
 import           Data.Maybe           (fromJust)
 import           Formatting           (sformat, shown, (%))
 import           Mockable             (Production, currentTime, runProduction)
-<<<<<<< HEAD
+import           System.Wlog          (modifyLoggerName)
 
 import           Pos.Binary           ()
 import           Pos.Client.CLI       (CommonNodeArgs (..), NodeArgs (..), getNodeParams)
-=======
-import           System.Wlog          (modifyLoggerName)
-
-import           Pos.Binary           ()
-import           Pos.Client.CLI       (CommonNodeArgs (..))
->>>>>>> 824b2303
 import qualified Pos.Client.CLI       as CLI
 import           Pos.Communication    (ActionSpec (..), OutSpecs, WorkerSpec, worker)
 import           Pos.Context          (HasNodeContext)
 import           Pos.Core             (Timestamp (..), gdStartTime, genesisData)
-<<<<<<< HEAD
 import           Pos.Launcher         (ConfigurationOptions (..), HasConfigurations,
                                        NodeParams (..), NodeResources (..),
                                        bracketNodeResources, runNode, withConfigurations)
@@ -38,31 +31,17 @@
 import           Pos.Util.CompileInfo (HasCompileInfo, retrieveCompileTimeInfo,
                                        withCompileInfo)
 import           Pos.Util.UserSecret  (usVss)
-import           Pos.Wallet.Web       (WalletWebMode, bracketWalletWS, bracketWalletWebDB,
-                                       runWRealMode, walletServeWebFull, walletServerOuts)
-=======
-import           Pos.Launcher         (HasConfigurations, NodeParams (..),
-                                       NodeResources (..), bracketNodeResources, runNode,
-                                       withConfigurations)
-import           Pos.Ssc.Class        (SscParams)
-import           Pos.Ssc.GodTossing   (SscGodTossing)
-import           Pos.Util.UserSecret  (usVss)
 import           Pos.Wallet.SscType   (WalletSscType)
 import           Pos.Wallet.Web       (WalletWebMode, bracketWalletWS, bracketWalletWebDB,
                                        getSKById, runWRealMode, syncWalletsWithGState,
                                        walletServeWebFull, walletServerOuts)
 import           Pos.Wallet.Web.State (cleanupAcidStatePeriodically, flushWalletStorage,
                                        getWalletAddresses)
->>>>>>> 824b2303
 import           Pos.Web              (serveWebGT)
 import           Pos.WorkMode         (WorkMode)
 
 import           NodeOptions          (WalletArgs (..), WalletNodeArgs (..),
                                        getWalletNodeOptions)
-<<<<<<< HEAD
-=======
-import           Params               (getNodeParams)
->>>>>>> 824b2303
 
 
 ----------------------------------------------------------------------------
@@ -112,7 +91,6 @@
     modifyLoggerName (const "acidcleanup") $
     cleanupAcidStatePeriodically walletAcidInterval
 
-<<<<<<< HEAD
 walletProd ::
        ( HasConfigurations
        , HasCompileInfo
@@ -120,10 +98,6 @@
     => WalletArgs
     -> ([WorkerSpec WalletWebMode], OutSpecs)
 walletProd WalletArgs {..} = first pure $ worker walletServerOuts $ \sendActions ->
-=======
-walletProd :: HasConfigurations => WalletArgs -> ([WorkerSpec WalletWebMode], OutSpecs)
-walletProd WalletArgs {..} = first one $ worker walletServerOuts $ \sendActions ->
->>>>>>> 824b2303
     walletServeWebFull
         sendActions
         walletDebug
