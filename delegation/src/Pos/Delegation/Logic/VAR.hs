{-# LANGUAGE AllowAmbiguousTypes #-}
{-# LANGUAGE TypeFamilies        #-}

-- | Delegation-related verify/apply/rollback part.

module Pos.Delegation.Logic.VAR
       (
         dlgVerifyBlocks
       , dlgApplyBlocks
       , dlgRollbackBlocks
       , dlgNormalizeOnRollback
       ) where

import           Universum

import           Control.Lens (at, non, to, uses, (.=), (?=), _Wrapped)
import           Control.Monad.Except (throwError)
import           Control.Monad.Morph (hoist)
import qualified Data.HashMap.Strict as HM
import qualified Data.HashSet as HS
import           Data.List ((\\))
import qualified Data.Text.Buildable as B
import           Formatting (bprint, build, sformat, (%))
import           Mockable (CurrentTime, Mockable)
import           Serokell.Util (listJson, mapJson)
import           System.Wlog (WithLogger, logDebug)
import           UnliftIO (MonadUnliftIO)

import           Pos.Core (ComponentBlock (..), EpochIndex (..), HasConfiguration, StakeholderId,
                           addressHash, epochIndexL, gbHeader, headerHash, prevBlockL, siEpoch)
import           Pos.Core.Block (Block, mainBlockDlgPayload, mainBlockSlot)
import           Pos.Crypto (ProxySecretKey (..), shortHashF)
import           Pos.DB (DBError (DBMalformed), MonadDBRead, SomeBatchOp (..))
import qualified Pos.DB as DB
import qualified Pos.DB.GState.Common as GS
import           Pos.Delegation.Cede (CedeModifier (..), CheckForCycle (..), DlgEdgeAction (..),
                                      MapCede, MonadCede (..), MonadCedeRead (..), cmPskMods,
                                      detectCycleOnAddition, dlgEdgeActionIssuer, dlgVerifyHeader,
                                      dlgVerifyPskHeavy, emptyCedeModifier, evalMapCede,
                                      getPskChain, getPskPk, modPsk, pskToDlgEdgeAction, runDBCede)
import           Pos.Delegation.Class (MonadDelegation, dwProxySKPool, dwTip)
import qualified Pos.Delegation.DB as GS
import           Pos.Delegation.Logic.Common (DelegationError (..), runDelegationStateAction)
import           Pos.Delegation.Logic.Mempool (clearDlgMemPoolAction, deleteFromDlgMemPool,
                                               processProxySKHeavyInternal)
import           Pos.Delegation.Lrc (getDlgRichmen)
import           Pos.Delegation.Types (DlgBlund, DlgPayload (getDlgPayload), DlgUndo (..))
import           Pos.Lrc.Context (HasLrcContext)
import           Pos.Lrc.Types (RichmenSet)
import           Pos.Util (getKeys, _neHead)
import           Pos.Util.Chrono (NE, NewestFirst (..), OldestFirst (..))


-- Copied from 'these' library.
data These a b = This a | That b | These a b
    deriving (Eq, Show, Generic)

instance (B.Buildable a, B.Buildable b) => B.Buildable (These a b) where
    build (This a)    = bprint ("This {"%build%"}") a
    build (That a)    = bprint ("That {"%build%"}") a
    build (These a b) = bprint ("These {"%build%", "%build%"}") a b

-- u → (Maybe d₁, Maybe d₂): u changed delegate from d₁ (or didn't
-- have one) to d₂ (or revoked delegation). These a b ≃ (Maybe a,
-- Maybe b) w/o (Nothing,Nothing).
type TransChangeset = HashMap StakeholderId (These StakeholderId StakeholderId)
type ReverseTrans = HashMap StakeholderId (HashSet StakeholderId, HashSet StakeholderId)

-- WHENEVER YOU CHANGE THE FUNCTION, CHECK DOCUMENTATION CONSISTENCY! THANK YOU!
--
-- Takes a set of dlg edge actions to apply and returns compensations
-- to dlgTrans and dlgTransRev parts of delegation db. Should be
-- executed under shared Gstate DB lock.
calculateTransCorrections
    :: forall m.
       (MonadUnliftIO m, MonadDBRead m, WithLogger m)
    => HashSet DlgEdgeAction -> m SomeBatchOp
calculateTransCorrections eActions = do
    -- Get the changeset and convert it to transitive ops.
    changeset <- transChangeset
    let toTransOp iSId (This _)       = GS.DelTransitiveDlg iSId
        toTransOp iSId (That dSId)    = GS.AddTransitiveDlg iSId dSId
        toTransOp iSId (These _ dSId) = GS.AddTransitiveDlg iSId dSId
    let transOps = map (uncurry toTransOp) (HM.toList changeset)

    -- Once we figure out this piece of code works like a charm we
    -- can delete this logging.
    unless (HM.null changeset) $
        logDebug $ sformat ("Nonempty dlg trans changeset: "%mapJson) $
        HM.toList changeset

    -- Bulid reverse transitive set and convert it to reverseTransOps
    let reverseTrans = buildReverseTrans changeset

    let reverseTransIterStep ::
            (StakeholderId, (HashSet StakeholderId, HashSet StakeholderId))
            -> m GS.DelegationOp
        reverseTransIterStep (k, (ad, dl)) = do
            prev <- GS.getDlgTransitiveReverse k
            unless (HS.null $ ad `HS.intersection` dl) $ throwM $ DBMalformed $
                sformat ("Couldn't build reverseOps: ad `intersect` dl is nonzero. "%
                        "ad: "%listJson%", dl: "%listJson)
                        ad dl
            unless (all (`HS.member` prev) dl) $ throwM $
                DBMalformed $
                sformat ("Couldn't build reverseOps: revtrans has "%listJson%
                        ", while "%"trans says we should delete "%listJson)
                        prev dl
            pure $ GS.SetTransitiveDlgRev k $ (prev `HS.difference` dl) <> ad

    reverseOps <- mapM reverseTransIterStep (HM.toList reverseTrans)
    pure $ SomeBatchOp $ transOps <> reverseOps
  where
    {-
    Get the transitive changeset.

    To scare the reader, we suggest the example. Imagine the following
    transformation (all arrows are oriented to the right). First graph
    G is one we store in DB. We apply the list of edgeActions {del DE,
    add CF} ~ F to it. Note that order of applying edgeActions
    matters, so we can't go incrementally building graph G' = G ∪ F
    from G.

    A   F--G      A   F--G
     \             \ /
      C--D--E  ⇒    C  D  E
     /             /
    B             B

    Let dlg_H(a) denote the transitive delegation relation, returning
    Nothing or Just dPk. Then we want to:
    1. Find affected users af = {uv ∈ E(G) ∪ E(F) | dlg_G(u) ≠ dlg_G'(u)}
    2. Calculate new delegate set dlgnew = {(a,dlg_G'(a)), a ∈ af}
    3. Zip dlgnew with old delegates (queried from DB).


    Step 1. Lemma. Let's call x-points XP the set issuers of
    edgeActions set from F. Then af is equal to union of all subtrees
    with root x ∈ XP called U, calculated in graph G'.

    Proof.
    1. a ∈ af ⇒ a ∈ U. Delegate of a changed.
       * (Nothing → Just d) conversion, then we've added some av edge,
         v = d ∨ dlg(v) = d, then a ∈ U.
       * (Just d → Nothing) conversion, we removed direct edge av,
         v = d ∨ dlg(v) = d, same.
       * (Just d₁ → Just d₂), some edge e on path a →→ d₁ was switched
         to another branch or deleted.
    2. a ∈ U ⇒ a ∈ af
       Just come up the tree to the first x ∈ XP.
       * x = a, then we've just either changed or got new/removed
         old delegate.
       * x ≠ a, same.

    So on step 1 it's sufficient to find U. See the code to understand
    how it's done using existent dlgTransRev mapping.


    Step 2. Let's use memoized tree traversal to compute dlgnew. For
    every a ∈ af we'll come to the top of the tree until we see any
    marked value or reach the end.

    1. We've stuck to the end vertex d, which is delegate. Mark dlg(d)
    = Nothing,

    2. We're on u, next vertex is v, we know dlg(v). Set dlg(u) =
    dlg(v) and apply it to all the traversal chain before. If dlg(v) =
    Nothing, set dlg(u) = v instead.


    Step 3 is trivial.
    -}
    transChangeset :: m TransChangeset
    transChangeset = do
        let xPoints :: [StakeholderId]
            xPoints = map dlgEdgeActionIssuer $ HS.toList eActions

        -- Step 1.
        affected <- mconcat <$> mapM calculateLocalAf xPoints
        let af :: HashSet StakeholderId
            af = getKeys affected

        -- Step 2.
        dlgNew <- execStateT (for_ af calculateDlgNew) HM.empty
        -- Let's check that sizes of af and dlgNew match (they should).
        -- We'll need it to merge in (3).
        let notResolved = let dlgKeys = getKeys dlgNew
                          in filter (\k -> not $ HS.member k dlgKeys) $ HS.toList af
        unless (null notResolved) $ throwM $ DBMalformed $
            sformat ("transChangeset: dlgNew keys doesn't resolve some from af: "%listJson)
                    notResolved

        -- Step 3.
        -- Some unsafe functions (чтобы жизнь медом не казалась)
        let lookupUnsafe k =
                fromMaybe (error $ "transChangeset shouldn't happen but happened: " <> pretty k) .
                HM.lookup k
            toTheseUnsafe :: StakeholderId
                          -> (Maybe StakeholderId, Maybe StakeholderId)
                          -> These StakeholderId StakeholderId
            toTheseUnsafe a = \case
                (Nothing,Nothing) ->
                    error $ "Tried to convert (N,N) to These with affected user: " <> pretty a
                (Just x, Nothing) -> This x
                (Nothing, Just x) -> That x
                (Just x, Just y)  -> These x y
        let dlgFin = flip HM.mapWithKey affected $ \a dOld ->
                         toTheseUnsafe a (dOld, lookupUnsafe a dlgNew)

        pure $ dlgFin

    -- Returns map from affected subtree af in original/G to the
    -- common delegate of this subtree. Keys = af. All elems are
    -- similar and equal to dlg(sId).
    calculateLocalAf :: StakeholderId -> m (HashMap StakeholderId (Maybe StakeholderId))
    calculateLocalAf iSId = (HS.toList <$> GS.getDlgTransitiveReverse iSId) >>= \case
        -- We are intermediate/start of the chain, not the delegate.
        [] -> GS.getDlgTransitive iSId >>= \case
            Nothing -> pure $ HM.singleton iSId Nothing
            Just dSId -> do
                -- All i | i →→ d in the G. We should leave only those who
                -- are equal or lower than iPk in the delegation chain.
                revIssuers <- GS.getDlgTransitiveReverse dSId
                -- For these we'll find everyone who's upper (closer to
                -- root/delegate) and take a diff. If iSId = dSId, then it will
                -- return [].
                chain <- getKeys <$> runDBCede (getPskChain iSId)
                let ret = HS.insert iSId
                        (revIssuers `HS.difference` HS.map addressHash chain)
                let retHm = HM.map (const $ Just dSId) $ HS.toMap ret
                pure retHm
        -- We are delegate.
        xs -> pure $ HM.fromList $ (iSId,Nothing):(map (,Just iSId) xs)

    calculateDlgNew :: StakeholderId -> StateT (HashMap StakeholderId (Maybe StakeholderId)) m ()
    calculateDlgNew iSId =
        let resolve v = fmap (addressHash . pskDelegatePk) <$> getPsk v
            -- Sets real new trans delegate in state, returns it to
            -- child. Makes different if we're delegate d -- we set
            -- Nothing, but return d.
            retCached v cont = use (at iSId) >>= \case
                Nothing       -> cont
                Just (Just d) -> pure d
                Just Nothing  -> pure v

            loop :: StakeholderId ->
                    StateT (HashMap StakeholderId (Maybe StakeholderId)) (MapCede m) StakeholderId
            loop v = retCached v $ resolve v >>= \case
                -- There's no delegate = we are the delegate/end of the chain.
                Nothing -> (at v ?= Nothing) $> v
                -- Let's see what's up in the tree
                Just dSId -> do
                    dNew <- loop dSId
                    at v ?= Just dNew
                    pure dNew

            eActionsHM :: CedeModifier
            eActionsHM =
                emptyCedeModifier &
                    cmPskMods .~
                        (HM.fromList $ map (\x -> (dlgEdgeActionIssuer x, x))
                                           (HS.toList eActions))

        in void $ StateT $ \s -> evalMapCede eActionsHM $ runStateT (loop iSId) s

    -- Given changeset, returns map d → (ad,dl), where ad is set of
    -- new issuers that delegate to d, while dl is set of issuers that
    -- switched from d to someone else (or to nobody).
    buildReverseTrans :: TransChangeset -> ReverseTrans
    buildReverseTrans changeset =
        let ins = HS.insert
            foldFoo :: ReverseTrans
                    -> StakeholderId
                    -> (These StakeholderId StakeholderId)
                    -> ReverseTrans
            foldFoo rev iSId (This dSId)         = rev & at dSId . non mempty . _2
                                                         %~ (ins iSId)
            foldFoo rev iSId (That dSId)         = rev & at dSId  . non mempty . _1
                                                         %~ (ins iSId)
            foldFoo rev iSId (These dSId1 dSId2) = rev & at dSId1 . non mempty . _2
                                                         %~ (ins iSId)
                                                       & at dSId2 . non mempty . _1
                                                         %~ (ins iSId)
        in HM.foldlWithKey' foldFoo HM.empty changeset

-- This function returns identitifers of stakeholders who are no
-- longer rich in the given epoch, but were rich in the previous one.
getNoLongerRichmen ::
       forall m ctx.
       ( MonadDBRead m
       , MonadIO m
       , MonadReader ctx m
       , HasLrcContext ctx
       )
    => EpochIndex
    -> m (HashSet StakeholderId)
getNoLongerRichmen (EpochIndex 0) = pure mempty
getNoLongerRichmen newEpoch =
    HS.difference <$> getRichmen (newEpoch - 1) <*> getRichmen newEpoch
  where
    getRichmen :: EpochIndex -> m RichmenSet
    getRichmen = getDlgRichmen "getNoLongerRichmen"

-- | Verifies if blocks are correct relatively to the delegation logic
-- and returns a non-empty list of proxySKs needed for undoing
-- them. Predicate for correctness here is:
--
-- * Issuer can post only one cert per epoch
-- * For every new certificate issuer had enough stake at the
--   end of prev. epoch
-- * Delegation payload plus database state doesn't produce cycles.
--
-- It's assumed blocks are correct from Slog perspective.
dlgVerifyBlocks ::
       forall ctx m.
       ( MonadDBRead m
<<<<<<< HEAD
       , MonadIO m
=======
       , MonadIO m -- needed to get richmen
>>>>>>> 6905030f
       , MonadUnliftIO m
       , MonadReader ctx m
       , HasLrcContext ctx
       , HasConfiguration
       )
    => OldestFirst NE Block
    -> ExceptT Text m (OldestFirst NE DlgUndo)
dlgVerifyBlocks blocks = do
    richmen <- lift $ getDlgRichmen "dlgVerifyBlocks" headEpoch
<<<<<<< HEAD
    hoist (evalMapCede mempty) $ mapM (verifyBlock richmen) blocks
=======
    hoist (evalMapCede emptyCedeModifier) $ mapM (verifyBlock richmen) blocks
>>>>>>> 6905030f
  where
    headEpoch = blocks ^. _Wrapped . _neHead . epochIndexL

    verifyBlock ::
        RichmenSet ->
        Block ->
        ExceptT Text (MapCede m) DlgUndo
    verifyBlock _ (Left genesisBlk) = do
        let blkEpoch = genesisBlk ^. epochIndexL
        prevThisEpochPosted <- getAllPostedThisEpoch
        mapM_ delThisEpochPosted prevThisEpochPosted
        noLongerRichmen <- lift $ lift $ getNoLongerRichmen blkEpoch
        deletedPSKs <- catMaybes <$> mapM getPsk (toList noLongerRichmen)
        -- We should delete all certs for people who are not richmen.
        let delFromCede = modPsk . DlgEdgeDel . addressHash . pskIssuerPk
        mapM_ delFromCede deletedPSKs
        pure $ DlgUndo deletedPSKs prevThisEpochPosted
    verifyBlock richmen (Right blk) = do
        -- We assume here that issuers list doesn't contain
        -- duplicates (checked in payload construction).

        ------------- [Header] -------------

        ExceptT $ dlgVerifyHeader $ blk ^. gbHeader

        ------------- [Payload] -------------

        let proxySKs = getDlgPayload $ view mainBlockDlgPayload blk
        let verifyPayload = do
                let allIssuers = map pskIssuerPk proxySKs

                -- Collect rollback info (all certificates we'll
                -- delete/override), apply new psks.
                toRollback <- fmap catMaybes $ forM proxySKs $ \psk ->do
                    dlgVerifyPskHeavy
                        richmen
                        (CheckForCycle False)
                        (blk ^. mainBlockSlot . to siEpoch)
                        psk
                    modPsk $ pskToDlgEdgeAction psk
                    getPskPk $ pskIssuerPk psk

                -- Check 7: applying psks won't create a cycle.
                --
                -- Lemma 1: Removing edges from acyclic graph doesn't create cycles.
                --
                -- Lemma 2: Let G = (E₁,V₁) be acyclic graph and F = (E₂,V₂) another one,
                -- where E₁ ∩ E₂ ≠ ∅ in general case. Then if G ∪ F has a loop C, then
                -- ∃ a ∈ C such that a ∈ E₂.
                --
                -- Hence in order to check whether S=G∪F has cycle, it's sufficient to
                -- validate that dfs won't re-visit any vertex, starting it on
                -- every s ∈ E₂.
                --
                -- In order to do it we should resolve with db, 'dvPskChanged' and
                -- 'proxySKs' together. So it's alright to first apply 'proxySKs'
                -- to 'dvPskChanged' and then perform the check.

                cyclePoints <- catMaybes <$> mapM detectCycleOnAddition proxySKs
                unless (null cyclePoints) $
                    throwError $
                    sformat ("Block "%build%" leads to psk cycles, at "%
                             "least in these certs: "%listJson)
                            (headerHash blk)
                            (take 5 $ cyclePoints) -- should be enough

                mapM_ (addThisEpochPosted . addressHash) allIssuers
                pure toRollback

        -- We don't want to verify empty payload
        toRollback <- if null proxySKs then pure mempty else verifyPayload

        pure $ DlgUndo toRollback mempty

-- | Applies a sequence of definitely valid blocks to memory state and
-- returns batchops. It works correctly only in case blocks don't
-- cross over epoch. So genesis block is either absent or the head.
dlgApplyBlocks ::
       forall ctx m.
       ( MonadDelegation ctx m
       , MonadIO m
       , MonadDBRead m
       , MonadUnliftIO m
       , WithLogger m
       , MonadMask m
       , HasConfiguration
       )
    => OldestFirst NE DlgBlund
    -> m (NonEmpty SomeBatchOp)
dlgApplyBlocks dlgBlunds = do
    tip <- GS.getTip
    let assumedTip = blocks ^. _Wrapped . _neHead . prevBlockL
    when (tip /= assumedTip) $ throwM $
        DelegationCantApplyBlocks $
        sformat
        ("Oldest block is based on tip "%shortHashF%", but our tip is "%shortHashF)
        assumedTip tip
    getOldestFirst <$> mapM applyBlock dlgBlunds
  where
    blocks = map fst dlgBlunds
    applyBlock :: DlgBlund -> m SomeBatchOp
    applyBlock ((ComponentBlockGenesis block), DlgUndo{..}) = do
        runDelegationStateAction $ do
            -- all possible psks candidates are now invalid because epoch changed
            clearDlgMemPoolAction
            dwTip .= headerHash block
        -- For genesis blocks, dlg undo is richmen that lost their stake.
        -- So we delete all these guys.
        let edgeActions = map (DlgEdgeDel . addressHash . pskIssuerPk) duPsks
        let edgeOp = SomeBatchOp $ map GS.PskFromEdgeAction edgeActions
        transCorrections <- calculateTransCorrections $ HS.fromList edgeActions
        -- we also should delete all people who posted previous epoch
        let postedOp =
                SomeBatchOp $ map GS.DelPostedThisEpoch $
                HS.toList duPrevEpochPosted
        pure $ edgeOp <> transCorrections <> postedOp
    applyBlock ((ComponentBlockMain header payload), _) = do
        -- for main blocks we can get psks directly from the block,
        -- though it's duplicated in the undo.
        let proxySKs = getDlgPayload payload
        if null proxySKs then pure mempty else do
            let issuers = map pskIssuerPk proxySKs
                edgeActions = map pskToDlgEdgeAction proxySKs
                postedThisEpoch = SomeBatchOp $ map (GS.AddPostedThisEpoch . addressHash) issuers
            transCorrections <- calculateTransCorrections $ HS.fromList edgeActions
            let batchOps =
                    SomeBatchOp (map GS.PskFromEdgeAction edgeActions) <>
                    transCorrections <>
                    postedThisEpoch
            runDelegationStateAction $ do
                dwTip .= headerHash header
                forM_ issuers deleteFromDlgMemPool
            pure $ SomeBatchOp batchOps

-- | Rollbacks block list. Erases mempool of certificates. Better to
-- restore them after the rollback (see Txp#normalizeTxpLD). You can
-- rollback arbitrary number of blocks.
dlgRollbackBlocks
    :: forall ctx m.
       ( MonadDelegation ctx m
       , MonadDBRead m
       , MonadUnliftIO m
       , WithLogger m
       )
    => NewestFirst NE DlgBlund
    -> m (NonEmpty SomeBatchOp)
dlgRollbackBlocks dlgBlunds = do
    getNewestFirst <$> mapM rollbackBlund dlgBlunds
  where
    rollbackBlund :: DlgBlund -> m SomeBatchOp
    rollbackBlund (ComponentBlockGenesis _, DlgUndo{..}) =
        -- We should restore "this epoch posted" set to one from the undo
        pure $ SomeBatchOp $ map GS.AddPostedThisEpoch $ HS.toList duPrevEpochPosted
    rollbackBlund (ComponentBlockMain _ payload, DlgUndo{..}) = do
        let proxySKs = getDlgPayload payload
            issuers = map pskIssuerPk proxySKs
            backDeleted = issuers \\ map pskIssuerPk duPsks
            edgeActions = map (DlgEdgeDel . addressHash) backDeleted
                       <> map DlgEdgeAdd duPsks
        transCorrections <- calculateTransCorrections $ HS.fromList edgeActions
        let pskOp = SomeBatchOp (map GS.PskFromEdgeAction edgeActions) <> transCorrections
        -- we should also delete issuers from "posted this epoch already"
        let postedOp = SomeBatchOp $ map (GS.DelPostedThisEpoch . addressHash) issuers
        pure $ pskOp <> postedOp

-- | Normalizes the memory state after the rollback. Must be called
-- only when 'StateLock' is taken.
dlgNormalizeOnRollback ::
       forall ctx m.
       ( MonadDelegation ctx m
       , MonadDBRead m
       , MonadUnliftIO m
       , DB.MonadGState m
       , MonadIO m
       , MonadMask m
       , HasLrcContext ctx
       , Mockable CurrentTime m
       , HasConfiguration
       )
    => m ()
dlgNormalizeOnRollback = do
    tip <- DB.getTipHeader
    oldPool <- runDelegationStateAction $ do
        pool <- uses dwProxySKPool toList
        dwProxySKPool .= mempty
        dwTip .= headerHash tip
        pure pool
    forM_ oldPool $ processProxySKHeavyInternal<|MERGE_RESOLUTION|>--- conflicted
+++ resolved
@@ -314,11 +314,7 @@
 dlgVerifyBlocks ::
        forall ctx m.
        ( MonadDBRead m
-<<<<<<< HEAD
-       , MonadIO m
-=======
        , MonadIO m -- needed to get richmen
->>>>>>> 6905030f
        , MonadUnliftIO m
        , MonadReader ctx m
        , HasLrcContext ctx
@@ -328,11 +324,7 @@
     -> ExceptT Text m (OldestFirst NE DlgUndo)
 dlgVerifyBlocks blocks = do
     richmen <- lift $ getDlgRichmen "dlgVerifyBlocks" headEpoch
-<<<<<<< HEAD
-    hoist (evalMapCede mempty) $ mapM (verifyBlock richmen) blocks
-=======
     hoist (evalMapCede emptyCedeModifier) $ mapM (verifyBlock richmen) blocks
->>>>>>> 6905030f
   where
     headEpoch = blocks ^. _Wrapped . _neHead . epochIndexL
 
