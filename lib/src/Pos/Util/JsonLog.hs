{-# LANGUAGE TypeFamilies #-}

-- | Some types for json logging.
module Pos.Util.JsonLog
       ( JLEvent(..)
       , JLTxS (..)
       , JLTxR (..)
       , JLMemPool (..)
       , JLBlock (..)
       , JLTimedEvent(..)
       , jlCreatedBlock
       , jlAdoptedBlock
       , appendJL
       , fromJLSlotId
       , JsonLogConfig(..)
       , HasJsonLogConfig(..)
       , jsonLogConfigFromHandle
       , jsonLogDefault
       , fromJLSlotIdUnsafe
       ) where

import           Universum

import           Control.Monad.Except          (MonadError)
import           Control.Monad.Trans.Identity  (IdentityT (..))
import           Data.Aeson                    (encode)
import           Data.Aeson.TH                 (deriveJSON)
import           Data.Aeson.Types              (ToJSON)
import qualified Data.ByteString.Lazy          as LBS
import qualified Ether
import           Formatting                    (sformat)
import           JsonLog.CanJsonLog            (CanJsonLog)
import           JsonLog.JsonLogT              (JsonLogConfig (..))
import qualified JsonLog.JsonLogT              as JL
import           Mockable                      (Catch, Mockable, realTime)
import           Serokell.Aeson.Options        (defaultOptions)
import           System.Wlog                   (WithLogger)

import           Pos.Binary.Core               ()
import           Pos.Block.BHelpers            ()
import           Pos.Communication.Relay.Logic (InvReqDataFlowLog)
import           Pos.Core                      (HasConfiguration, SlotId (..), gbHeader,
                                                gbhPrevBlock, getSlotIndex, headerHash,
                                                mkLocalSlotIndex)
import           Pos.Core.Block                (Block, mainBlockTxPayload)
import           Pos.Core.Block.Genesis.Lens   (genBlockEpoch)
import           Pos.Core.Block.Main.Lens      (mainBlockSlot)
import           Pos.Core.Txp                  (txpTxs)
import           Pos.Crypto                    (hash, hashHexF)
<<<<<<< HEAD
import           Pos.Txp.MemState.Types        (MemPoolModifyReason)
=======
import           Pos.Txp                       (JLTxR (..), MemPoolModifyReason, txpTxs)
>>>>>>> 6b733e06
import           Pos.Types                     (EpochIndex (..), HeaderHash, headerHashF)

type BlockId = Text
type TxId = Text
type JLSlotId = (Word64, Word16)

-- | Json log of one block with corresponding 'BlockId'.
data JLBlock = JLBlock
    { jlHash      :: BlockId
    , jlPrevBlock :: BlockId
    , jlTxs       :: [TxId]
    , jlSlot      :: JLSlotId
    } deriving Show

-- | Json log of one transaction sent from the (light) wallet.
data JLTxS = JLTxS
    { jlsNodeId :: Text
    , jlsTxId   :: Text
    , jlsInvReq :: InvReqDataFlowLog
    } deriving Show

-- | Get 'SlotId' from 'JLSlotId'.
fromJLSlotId :: (HasConfiguration, MonadError Text m) => JLSlotId -> m SlotId
fromJLSlotId (ep, sl) = SlotId (EpochIndex ep) <$> mkLocalSlotIndex sl

-- | Get 'SlotId' from 'JLSlotId'.
fromJLSlotIdUnsafe :: HasConfiguration => JLSlotId -> SlotId
fromJLSlotIdUnsafe x = case fromJLSlotId x of
    Right y -> y
    Left  _ -> error "illegal slot id"

-- | Json log of one mempool modification.
data JLMemPool = JLMemPool
    { -- | Reason for modifying the mempool
      jlmReason      :: MemPoolModifyReason
      -- | Queue length when trying to modify the mempool (not including this
      --   modifier, so it could be 0).
    , jlmQueueLength :: Int
      -- | Time spent waiting for the lock (microseconds)
    , jlmWait        :: Integer
      -- | Time spent doing the modification (microseconds, while holding the lock).
    , jlmModify      :: Integer
      -- | Size of the mempool before the modification.
    , jlmSizeBefore  :: Int
      -- | Size of the mempool after the modification.
    , jlmSizeAfter   :: Int
      -- | How much memory was allocated during the modification.
    , jlmAllocated   :: Int
    } deriving Show

-- | Json log event.
data JLEvent = JLCreatedBlock JLBlock
             | JLAdoptedBlock BlockId
             | JLTpsStat Int
             | JLTxSent JLTxS
             | JLTxReceived JLTxR
             | JLMemPoolEvent JLMemPool
  deriving (Show, Generic)

-- | 'JLEvent' with 'Timestamp' -- corresponding time of this event.
data JLTimedEvent = JLTimedEvent
    { jlTimestamp :: Integer
    , jlEvent     :: JLEvent
    } deriving Show

$(deriveJSON defaultOptions ''JLBlock)
$(deriveJSON defaultOptions ''JLEvent)
$(deriveJSON defaultOptions ''JLTimedEvent)
$(deriveJSON defaultOptions ''JLTxS)
$(deriveJSON defaultOptions ''JLTxR)
$(deriveJSON defaultOptions ''JLMemPool)

-- | Return event of created block.
jlCreatedBlock :: HasConfiguration => Block -> JLEvent
jlCreatedBlock block = JLCreatedBlock $ JLBlock {..}
  where
    jlHash = showHeaderHash $ headerHash block
    jlPrevBlock = showHeaderHash $ case block of
        Left  gB -> view gbhPrevBlock (gB ^. gbHeader)
        Right mB -> view gbhPrevBlock (mB ^. gbHeader)
    jlSlot = (getEpochIndex $ siEpoch slot, getSlotIndex $ siSlot slot)
    jlTxs = case block of
              Left _   -> []
              Right mB -> map fromTx . toList $ mB ^. mainBlockTxPayload . txpTxs
    slot :: SlotId
    slot = case block of
        Left  gB -> let slotZero = case mkLocalSlotIndex 0 of
                                        Right sz -> sz
                                        Left _   -> error "impossible branch"
                    in SlotId (gB ^. genBlockEpoch) slotZero
        Right mB -> mB ^. mainBlockSlot
    fromTx = sformat hashHexF . hash

showHeaderHash :: HeaderHash -> Text
showHeaderHash = sformat headerHashF

-- | Append event into log by given 'FilePath'.
appendJL :: (MonadIO m) => FilePath -> JLEvent -> m ()
appendJL path ev = liftIO $ do
  time <- realTime -- TODO: Do we want to mock time in logs?
  LBS.appendFile path . encode $ JLTimedEvent (fromIntegral time) ev

-- | Returns event of created 'Block'.
jlAdoptedBlock :: HasConfiguration => Block -> JLEvent
jlAdoptedBlock = JLAdoptedBlock . showHeaderHash . headerHash

jsonLogConfigFromHandle :: MonadIO m => Handle -> m JsonLogConfig
jsonLogConfigFromHandle h = do
    v <- newMVar h
    return $ JsonLogConfig v (\_ -> return True)

class HasJsonLogConfig ctx where
    jsonLogConfig :: Lens' ctx JsonLogConfig

jsonLogDefault
    :: (ToJSON a, MonadReader ctx m, HasJsonLogConfig ctx, Mockable Catch m,
        MonadIO m, WithLogger m)
    => a -> m ()
jsonLogDefault x = do
    jlc <- view jsonLogConfig
    JL.jsonLogDefault jlc x

deriving instance CanJsonLog (t m) => CanJsonLog (Ether.TaggedTrans tag t m)

-- Required for @Explorer@ @BListener@ and @ExtraContext@ redirect
deriving instance CanJsonLog m => CanJsonLog (Ether.TaggedTrans tag IdentityT m)
deriving instance CanJsonLog m => CanJsonLog (Ether.ReaderT tag r m)<|MERGE_RESOLUTION|>--- conflicted
+++ resolved
@@ -47,11 +47,7 @@
 import           Pos.Core.Block.Main.Lens      (mainBlockSlot)
 import           Pos.Core.Txp                  (txpTxs)
 import           Pos.Crypto                    (hash, hashHexF)
-<<<<<<< HEAD
-import           Pos.Txp.MemState.Types        (MemPoolModifyReason)
-=======
-import           Pos.Txp                       (JLTxR (..), MemPoolModifyReason, txpTxs)
->>>>>>> 6b733e06
+import           Pos.Txp                       (JLTxR (..), MemPoolModifyReason)
 import           Pos.Types                     (EpochIndex (..), HeaderHash, headerHashF)
 
 type BlockId = Text
