{-# LANGUAGE ExistentialQuantification #-}
{-# LANGUAGE TypeFamilies              #-}
{-# LANGUAGE TypeOperators             #-}
{-# OPTIONS -fno-warn-unused-top-binds #-} -- for lenses

-- | Runtime context of node.

module Pos.Context.Context
       ( HasNodeContext(..)
       , HasSscContext(..)
       , NodeContext (..)
       , NodeParams(..)
       , BaseParams(..)
       , TxpGlobalSettings
       , StartTime(..)

       , BlockRetrievalQueueTag
       , BlockRetrievalQueue

       , ConnectedPeers(..)
       ) where

import           Universum

import           Control.Lens (lens, makeLensesWith)
import           Data.Time.Clock (UTCTime)
import           System.Wlog (LoggerConfig)

import           Pos.Block.RetrievalQueue (BlockRetrievalQueue, BlockRetrievalQueueTag)
import           Pos.Block.Slog (HasSlogContext (..), HasSlogGState (..), SlogContext (..))
import           Pos.Block.Types (LastKnownHeader, LastKnownHeaderTag, RecoveryHeader,
                                  RecoveryHeaderTag)
import           Pos.Communication.Types (NodeId)
import           Pos.Core (HasPrimaryKey (..), Timestamp)
import           Pos.DHT.Real.Param (KademliaParams)
import           Pos.Launcher.Param (BaseParams (..), NodeParams (..))
import           Pos.Lrc.Context (LrcContext)
import           Pos.Network.Types (NetworkConfig (..))
import           Pos.Reporting.MemState (HasLoggerConfig (..), HasReportServers (..),
                                         HasReportingContext (..), MisbehaviorMetrics (..),
                                         ReportingContext (..), rcMisbehaviorMetrics)
import           Pos.Shutdown (HasShutdownContext (..), ShutdownContext (..))
import           Pos.Slotting (HasSlottingVar (..), SimpleSlottingStateVar)
import           Pos.Slotting.Types (SlottingData)
import           Pos.Ssc.Types (HasSscContext (..), SscContext)
import           Pos.StateLock (StateLock, StateLockMetrics)
import           Pos.Txp (MemPoolModifyReason (..))
import           Pos.Txp.Settings (TxpGlobalSettings)
import           Pos.Update.Context (UpdateContext)
import           Pos.Util.Lens (postfixLFields)
import           Pos.Util.UserSecret (HasUserSecret (..), UserSecret)
import           Pos.Util.Util (HasLens (..))

----------------------------------------------------------------------------
-- NodeContext
----------------------------------------------------------------------------

newtype ConnectedPeers = ConnectedPeers { unConnectedPeers :: TVar (Set NodeId) }
newtype StartTime = StartTime { unStartTime :: UTCTime }

data SscContextTag

-- | NodeContext contains runtime context of node.
data NodeContext = NodeContext
    { ncSscContext          :: !SscContext
    -- @georgeee please add documentation when you see this comment
    , ncUpdateContext       :: !UpdateContext
    -- ^ Context needed for the update system
    , ncLrcContext          :: !LrcContext
    -- ^ Context needed for LRC
    , ncSlottingVar         :: !(Timestamp, TVar SlottingData)
    -- ^ Data necessary for 'MonadSlotsData'.
    , ncSlottingContext     :: !SimpleSlottingStateVar
    -- ^ Context needed for Slotting.
    , ncShutdownContext     :: !ShutdownContext
    -- ^ Context needed for Shutdown
    , ncSlogContext         :: !SlogContext
    -- ^ Context needed for Slog.
    , ncStateLock           :: !StateLock
    -- ^ A lock which manages access to shared resources.
    -- Stored hash is a hash of last applied block.
<<<<<<< HEAD
    , ncStateLockMetrics           :: !(StateLockMetrics MemPoolModifyReason)
=======
    , ncStateLockMetrics    :: !StateLockMetrics
>>>>>>> 31bbbf5d
    -- ^ A set of callbacks for 'StateLock'.
    , ncUserSecret          :: !(TVar UserSecret)
    -- ^ Secret keys (and path to file) which are used to send transactions
    , ncBlockRetrievalQueue :: !BlockRetrievalQueue
    -- ^ Concurrent queue that holds block headers that are to be
    -- downloaded.
    , ncRecoveryHeader      :: !RecoveryHeader
    -- ^ In case of recovery mode this variable holds the latest header hash
    -- we know about, and the node we're talking to, so we can do chained
    -- block requests. Invariant: this mvar is full iff we're in recovery mode
    -- and downloading blocks. Every time we get block that's more
    -- difficult than this one, we overwrite. Every time we process some
    -- blocks and fail or see that we've downloaded this header, we clean
    -- mvar.
    , ncLastKnownHeader     :: !LastKnownHeader
    -- ^ Header of last known block, generated by network (announcement of
    -- which reached us). Should be use only for informational purposes
    -- (status in Daedalus). It's easy to falsify this value.
    , ncLoggerConfig        :: !LoggerConfig
    -- ^ Logger config, as taken/read from CLI.
    , ncNodeParams          :: !NodeParams
    -- ^ Params node is launched with
    , ncStartTime           :: !StartTime
    -- ^ Time when node was started ('NodeContext' initialized).
    , ncTxpGlobalSettings   :: !TxpGlobalSettings
    -- ^ Settings for global Txp.
    , ncConnectedPeers      :: !ConnectedPeers
    -- ^ Set of peers that we're connected to.
    , ncNetworkConfig       :: !(NetworkConfig KademliaParams)
    , ncMisbehaviorMetrics  :: Maybe MisbehaviorMetrics
    }

makeLensesWith postfixLFields ''NodeContext

class HasNodeContext ctx where
    nodeContext :: Lens' ctx NodeContext

instance HasNodeContext NodeContext where
    nodeContext = identity

instance HasSscContext NodeContext where
    sscContext = ncSscContext_L

instance HasSlottingVar NodeContext where
    slottingTimestamp = ncSlottingVar_L . _1
    slottingVar = ncSlottingVar_L . _2

instance HasSlogContext NodeContext where
    slogContext = ncSlogContext_L

instance HasSlogGState NodeContext where
    slogGState = ncSlogContext_L . slogGState

instance HasLens SimpleSlottingStateVar NodeContext SimpleSlottingStateVar where
    lensOf = ncSlottingContext_L

instance HasLens StateLock NodeContext StateLock where
    lensOf = ncStateLock_L

instance HasLens (StateLockMetrics MemPoolModifyReason) NodeContext (StateLockMetrics MemPoolModifyReason) where
    lensOf = ncStateLockMetrics_L

instance HasLens LastKnownHeaderTag NodeContext LastKnownHeader where
    lensOf = ncLastKnownHeader_L

instance HasShutdownContext NodeContext where
    shutdownContext = ncShutdownContext_L

instance HasLens UpdateContext NodeContext UpdateContext where
    lensOf = ncUpdateContext_L

instance HasUserSecret NodeContext where
    userSecret = ncUserSecret_L

instance HasLens RecoveryHeaderTag NodeContext RecoveryHeader where
    lensOf = ncRecoveryHeader_L

instance HasLens ConnectedPeers NodeContext ConnectedPeers where
    lensOf = ncConnectedPeers_L

instance HasLens BlockRetrievalQueueTag NodeContext BlockRetrievalQueue where
    lensOf = ncBlockRetrievalQueue_L

instance HasLens StartTime NodeContext StartTime where
    lensOf = ncStartTime_L

instance HasLens LrcContext NodeContext LrcContext where
    lensOf = ncLrcContext_L

instance HasLens TxpGlobalSettings NodeContext TxpGlobalSettings where
    lensOf = ncTxpGlobalSettings_L

instance {-# OVERLAPPABLE #-}
    HasLens tag NodeParams r =>
    HasLens tag NodeContext r
  where
    lensOf = ncNodeParams_L . lensOf @tag

instance HasReportServers NodeContext where
    reportServers = ncNodeParams_L . reportServers

instance HasLoggerConfig NodeContext where
    loggerConfig = ncLoggerConfig_L

instance HasPrimaryKey NodeContext where
    primaryKey = ncNodeParams_L . primaryKey

instance HasReportingContext NodeContext where
    reportingContext = lens getter (flip setter)
      where
        getter nc =
            ReportingContext
                (nc ^. reportServers)
                (nc ^. loggerConfig)
                (nc ^. ncMisbehaviorMetrics_L)
        setter rc =
            set reportServers (rc ^. reportServers) .
            set loggerConfig  (rc ^. loggerConfig) .
            set ncMisbehaviorMetrics_L (rc ^. rcMisbehaviorMetrics)

instance HasLens (NetworkConfig KademliaParams) NodeContext (NetworkConfig KademliaParams) where
    lensOf = ncNetworkConfig_L<|MERGE_RESOLUTION|>--- conflicted
+++ resolved
@@ -79,11 +79,7 @@
     , ncStateLock           :: !StateLock
     -- ^ A lock which manages access to shared resources.
     -- Stored hash is a hash of last applied block.
-<<<<<<< HEAD
-    , ncStateLockMetrics           :: !(StateLockMetrics MemPoolModifyReason)
-=======
-    , ncStateLockMetrics    :: !StateLockMetrics
->>>>>>> 31bbbf5d
+    , ncStateLockMetrics    :: !(StateLockMetrics MemPoolModifyReason)
     -- ^ A set of callbacks for 'StateLock'.
     , ncUserSecret          :: !(TVar UserSecret)
     -- ^ Secret keys (and path to file) which are used to send transactions
