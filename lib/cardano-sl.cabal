--- conflicted
+++ resolved
@@ -132,12 +132,7 @@
                         Test.Pos.Util
                         Test.Pos.Configuration
 
- -- Explorer (TODO: move into cardano-explorer)
-  exposed-modules:
                         Pos.Util.Servant
-
-                        -- Needed for testing / genesis creation
-                        Pos.Block.Core.Genesis.Misc
 
   other-modules:        Pos.Aeson.Types
 
@@ -146,23 +141,7 @@
                         Pos.Binary.Delegation
 
                         -- Block processing
-<<<<<<< HEAD
-                        Pos.Block.Core.Genesis
-                        Pos.Block.Core.Genesis.Chain
-                        Pos.Block.Core.Genesis.Lens
-                        Pos.Block.Core.Genesis.Types
-                        Pos.Block.Core.Main
-                        Pos.Block.Core.Main.Chain
-                        Pos.Block.Core.Main.Helpers
-                        Pos.Block.Core.Main.Lens
-                        Pos.Block.Core.Main.Misc
-                        Pos.Block.Core.Main.Types
-                        Pos.Block.Core.Union
-                        Pos.Block.Core.Union.Misc
-                        Pos.Block.Core.Union.Types
-=======
                         Pos.Block.BHelpers
->>>>>>> b1291495
                         Pos.Block.Error
                         Pos.Block.Logic.Util
                         Pos.Block.Logic.Creation
