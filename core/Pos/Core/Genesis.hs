module Pos.Core.Genesis
       (
       -- * Re-exports
         module Pos.Core.Genesis.Constants
       , module Pos.Core.Genesis.Generate
       , module Pos.Core.Genesis.Types
<<<<<<< HEAD
       , module Pos.Core.Genesis.Parser

       -- ** Derived data
       , genesisProdAddresses
       , genesisProdAddrDistribution
       , genesisProdBootStakeholders
       , genesisProdDelegation

       -- * Utils
       , generateGenesisKeyPair
       , generateHdwGenesisSecretKey
       ) where

import           Universum

import qualified Data.Text               as T
import           Formatting              (int, sformat, (%))

import           Pos.Binary.Crypto       ()
import           Pos.Core.Coin           (unsafeMulCoin)
import           Pos.Core.Constants      (genesisKeysN)
import           Pos.Core.Types          (Address, mkCoin)
import           Pos.Crypto.SafeSigning  (EncryptedSecretKey, emptyPassphrase,
                                          safeDeterministicKeyGen)
import           Pos.Crypto.Signing      (PublicKey, SecretKey, deterministicKeyGen)

-- reexports
import           Pos.Core.Genesis.Parser
import           Pos.Core.Genesis.Types

----------------------------------------------------------------------------
-- Constants/development
----------------------------------------------------------------------------

-- | List of pairs from 'SecretKey' with corresponding 'PublicKey'.
genesisDevKeyPairs :: [(PublicKey, SecretKey)]
genesisDevKeyPairs = map generateGenesisKeyPair [0 .. genesisKeysN - 1]

-- | List of 'PublicKey's in genesis.
genesisDevPublicKeys :: [PublicKey]
genesisDevPublicKeys = map fst genesisDevKeyPairs

-- | List of 'SecretKey's in genesis.
genesisDevSecretKeys :: [SecretKey]
genesisDevSecretKeys = map snd genesisDevKeyPairs

-- | List of 'SecretKey's in genesis for HD wallets.
genesisDevHdwSecretKeys :: [EncryptedSecretKey]
genesisDevHdwSecretKeys =
    map generateHdwGenesisSecretKey [0 .. genesisKeysN - 1]

-- | Default flat stakes distributed among 'genesisKeysN' (from constants).
genesisDevFlatDistr :: BalanceDistribution
genesisDevFlatDistr =
    FlatBalances genesisKeysN $
    mkCoin 10000 `unsafeMulCoin` (genesisKeysN :: Int)

----------------------------------------------------------------------------
-- GenesisCore derived data, production
----------------------------------------------------------------------------

-- | List of addresses in genesis binary file.
genesisProdAddresses :: [Address]
genesisProdAddresses =
    concatMap (toList . fst) $ gcdAddrDistribution genCoreData

-- | Address and distribution set for production mode.
genesisProdAddrDistribution :: [AddrDistribution]
genesisProdAddrDistribution = gcdAddrDistribution genCoreData

-- | Bootstrap era stakeholders for production mode.
genesisProdBootStakeholders :: GenesisWStakeholders
genesisProdBootStakeholders = gcdBootstrapStakeholders genCoreData

-- | 'GenesisDelegation' for production mode.
genesisProdDelegation :: GenesisDelegation
genesisProdDelegation = gcdHeavyDelegation genCoreData

----------------------------------------------------------------------------
-- Utils
----------------------------------------------------------------------------

generateGenesisKeyPair :: Int -> (PublicKey, SecretKey)
generateGenesisKeyPair =
    deterministicKeyGen .
    encodeUtf8 .
    T.take 32 . sformat ("My awesome 32-byte seed #" %int % "             ")

generateHdwGenesisSecretKey :: Int -> EncryptedSecretKey
generateHdwGenesisSecretKey =
    snd .
    flip safeDeterministicKeyGen emptyPassphrase .
    encodeUtf8 .
    T.take 32 . sformat ("My 32-byte hdw seed #" %int % "                  ")
=======
       ) where

-- reexports
import           Pos.Core.Genesis.Canonical ()
import           Pos.Core.Genesis.Constants
import           Pos.Core.Genesis.Generate
import           Pos.Core.Genesis.Types
>>>>>>> e74686f7
<|MERGE_RESOLUTION|>--- conflicted
+++ resolved
@@ -4,107 +4,10 @@
          module Pos.Core.Genesis.Constants
        , module Pos.Core.Genesis.Generate
        , module Pos.Core.Genesis.Types
-<<<<<<< HEAD
-       , module Pos.Core.Genesis.Parser
-
-       -- ** Derived data
-       , genesisProdAddresses
-       , genesisProdAddrDistribution
-       , genesisProdBootStakeholders
-       , genesisProdDelegation
-
-       -- * Utils
-       , generateGenesisKeyPair
-       , generateHdwGenesisSecretKey
-       ) where
-
-import           Universum
-
-import qualified Data.Text               as T
-import           Formatting              (int, sformat, (%))
-
-import           Pos.Binary.Crypto       ()
-import           Pos.Core.Coin           (unsafeMulCoin)
-import           Pos.Core.Constants      (genesisKeysN)
-import           Pos.Core.Types          (Address, mkCoin)
-import           Pos.Crypto.SafeSigning  (EncryptedSecretKey, emptyPassphrase,
-                                          safeDeterministicKeyGen)
-import           Pos.Crypto.Signing      (PublicKey, SecretKey, deterministicKeyGen)
-
--- reexports
-import           Pos.Core.Genesis.Parser
-import           Pos.Core.Genesis.Types
-
-----------------------------------------------------------------------------
--- Constants/development
-----------------------------------------------------------------------------
-
--- | List of pairs from 'SecretKey' with corresponding 'PublicKey'.
-genesisDevKeyPairs :: [(PublicKey, SecretKey)]
-genesisDevKeyPairs = map generateGenesisKeyPair [0 .. genesisKeysN - 1]
-
--- | List of 'PublicKey's in genesis.
-genesisDevPublicKeys :: [PublicKey]
-genesisDevPublicKeys = map fst genesisDevKeyPairs
-
--- | List of 'SecretKey's in genesis.
-genesisDevSecretKeys :: [SecretKey]
-genesisDevSecretKeys = map snd genesisDevKeyPairs
-
--- | List of 'SecretKey's in genesis for HD wallets.
-genesisDevHdwSecretKeys :: [EncryptedSecretKey]
-genesisDevHdwSecretKeys =
-    map generateHdwGenesisSecretKey [0 .. genesisKeysN - 1]
-
--- | Default flat stakes distributed among 'genesisKeysN' (from constants).
-genesisDevFlatDistr :: BalanceDistribution
-genesisDevFlatDistr =
-    FlatBalances genesisKeysN $
-    mkCoin 10000 `unsafeMulCoin` (genesisKeysN :: Int)
-
-----------------------------------------------------------------------------
--- GenesisCore derived data, production
-----------------------------------------------------------------------------
-
--- | List of addresses in genesis binary file.
-genesisProdAddresses :: [Address]
-genesisProdAddresses =
-    concatMap (toList . fst) $ gcdAddrDistribution genCoreData
-
--- | Address and distribution set for production mode.
-genesisProdAddrDistribution :: [AddrDistribution]
-genesisProdAddrDistribution = gcdAddrDistribution genCoreData
-
--- | Bootstrap era stakeholders for production mode.
-genesisProdBootStakeholders :: GenesisWStakeholders
-genesisProdBootStakeholders = gcdBootstrapStakeholders genCoreData
-
--- | 'GenesisDelegation' for production mode.
-genesisProdDelegation :: GenesisDelegation
-genesisProdDelegation = gcdHeavyDelegation genCoreData
-
-----------------------------------------------------------------------------
--- Utils
-----------------------------------------------------------------------------
-
-generateGenesisKeyPair :: Int -> (PublicKey, SecretKey)
-generateGenesisKeyPair =
-    deterministicKeyGen .
-    encodeUtf8 .
-    T.take 32 . sformat ("My awesome 32-byte seed #" %int % "             ")
-
-generateHdwGenesisSecretKey :: Int -> EncryptedSecretKey
-generateHdwGenesisSecretKey =
-    snd .
-    flip safeDeterministicKeyGen emptyPassphrase .
-    encodeUtf8 .
-    T.take 32 . sformat ("My 32-byte hdw seed #" %int % "                  ")
-=======
        ) where
 
 -- reexports
 import           Pos.Core.Genesis.Canonical ()
 import           Pos.Core.Genesis.Constants
 import           Pos.Core.Genesis.Generate
-import           Pos.Core.Genesis.Types
->>>>>>> e74686f7
+import           Pos.Core.Genesis.Types