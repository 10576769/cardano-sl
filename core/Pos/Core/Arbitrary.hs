{-# LANGUAGE TemplateHaskell #-}

-- | Arbitrary instances for core.

module Pos.Core.Arbitrary
       ( CoinPairOverflowSum (..)
       , CoinPairOverflowSub (..)
       , CoinPairOverflowMul (..)
       , DoubleInZeroToOneRange (..)
       , IntegerToCoinNoOverflow (..)
       , IntegerToCoinOverflow (..)
       , LessThanZeroOrMoreThanOne (..)
       , SafeCoinPairMul (..)
       , SafeCoinPairSum (..)
       , SafeCoinPairSub (..)
       , SafeWord (..)
       , SmallHashMap (..)
       ) where

import           Universum

import qualified Data.ByteString                   as BS (pack)
import           Data.Time.Units                   (Microsecond, Millisecond,
<<<<<<< HEAD
                                                    TimeUnit (..))
=======
                                                    fromMicroseconds)
import           System.Random                     (Random)
>>>>>>> 61fc4515
import           Test.QuickCheck                   (Arbitrary (..), Gen, choose, oneof,
                                                    scale, shrinkIntegral, suchThat)
import           Test.QuickCheck.Arbitrary.Generic (genericArbitrary, genericShrink)
import           Test.QuickCheck.Instances         ()

import           Pos.Binary.Class                  (AsBinary, FixedSizeInt (..),
                                                    SignedVarInt (..),
                                                    UnsignedVarInt (..))
import           Pos.Binary.Core                   ()
import           Pos.Binary.Crypto                 ()
import           Pos.Core.Address                  (makePubKeyAddress, makeRedeemAddress,
                                                    makeScriptAddress)
import           Pos.Core.Coin                     (coinToInteger, divCoin, unsafeSubCoin)
import           Pos.Core.Constants                (sharedSeedLength)
import qualified Pos.Core.Fee                      as Fee
import qualified Pos.Core.Genesis                  as G
<<<<<<< HEAD
=======
import           Pos.Core.Types                    (BlockVersion (..),
                                                    BlockVersionData (..), Script (..),
                                                    SoftwareVersion (..))
>>>>>>> 61fc4515
import qualified Pos.Core.Types                    as Types
import           Pos.Crypto                        (PublicKey, Share)
import           Pos.Crypto.Arbitrary              ()
import           Pos.Data.Attributes               (Attributes (..))
import           Pos.Util.Arbitrary                (makeSmall)
import           Pos.Util.Util                     (leftToPanic)

----------------------------------------------------------------------------
-- Arbitrary core types
----------------------------------------------------------------------------

instance Arbitrary Types.Script where
    arbitrary = genericArbitrary
    shrink = genericShrink

instance Arbitrary Types.Address where
    arbitrary = oneof [
        makePubKeyAddress <$> arbitrary,
        makeScriptAddress <$> arbitrary,
        makeRedeemAddress <$> arbitrary,
        Types.UnknownAddressType <$> choose (3, 255) <*> scale (min 150) arbitrary
        ]

deriving instance Arbitrary Types.ChainDifficulty

maxReasonableEpoch :: Integral a => a
maxReasonableEpoch = 5 * 1000 * 1000 * 1000 * 1000  -- 5 * 10^12, because why not

deriving instance Random Types.EpochIndex

instance Arbitrary Types.EpochIndex where
    arbitrary = choose (0, maxReasonableEpoch)
    shrink = genericShrink

instance Arbitrary Types.LocalSlotIndex where
    arbitrary =
        leftToPanic "arbitrary@LocalSlotIndex: " . Types.mkLocalSlotIndex <$>
        choose (Types.getSlotIndex minBound, Types.getSlotIndex maxBound)
    shrink = genericShrink

{- NOTE: Deriving an 'Arbitrary' instance
~~~~~~~~~~~~~~~~~~~~~~~~~~~~~~~~~~~~~~~~~

(As of derive-2.6.2)

Using, as an example,

    {-# LANGUAGE TemplateHaskell #-}

    import Data.Derive.TH (derive, makeArbitrary)

    data A = A
        { getA  :: [(String, Int)]
        , getA2 :: Float
        } deriving (Show, Eq, Generic)
    -- `A`'s inner types can be anything for which the constraints make sense

    derive makeArbitrary ''A

means the generated 'Arbitrary' instance uses the default 'shrink' implementation:

    shrink = []

'Pos.Util.Util.dumpSplices' can be used to verify this.'
-}

instance Arbitrary Types.SlotId where
    arbitrary = genericArbitrary
    shrink = genericShrink

instance Arbitrary Types.EpochOrSlot where
    arbitrary = oneof [
          Types.EpochOrSlot . Left <$> arbitrary
        , Types.EpochOrSlot . Right <$> arbitrary
        ]
    shrink = genericShrink

instance Arbitrary Types.Coin where
    arbitrary = Types.mkCoin <$> choose (1, Types.unsafeGetCoin maxBound)
    shrink = genericShrink

-- | This datatype has two coins that will always overflow when added.
-- It is used in tests to make sure addition raises the appropriate exception when this
-- happens.
newtype CoinPairOverflowSum = TwoCoinsSum
    { get2CSum :: (Types.Coin, Types.Coin)
    } deriving (Show, Eq)

instance Arbitrary CoinPairOverflowSum where
    arbitrary = do
        c1 <- arbitrary
        let lowerBound = succ $ coinToInteger $ (maxBound @Types.Coin) `unsafeSubCoin` c1
            upperBound = coinToInteger (maxBound @Types.Coin)
        c2 <- Types.mkCoin . fromIntegral <$> choose (lowerBound, upperBound)
        return $ TwoCoinsSum (c1, c2)

-- | This datatype has two coins that will never overflow when added.
-- It is therefore safe to add them. Useful in tests to ensure adding two coins whose sum
-- is a valid 'Coin' always works.
newtype SafeCoinPairSum = CoinPairSum
    { getPairSum :: (Types.Coin, Types.Coin)
    } deriving (Show, Eq)

instance Arbitrary SafeCoinPairSum where
    arbitrary = do
        c1 <- arbitrary
        let upperBound = Types.unsafeGetCoin c1
            highestBound = Types.unsafeGetCoin maxBound
        c2 <- Types.mkCoin <$> choose (0, highestBound - upperBound)
        return $ CoinPairSum (c1, c2)

-- | This datatype has two coins that will always underflow when subtracted.
-- It is used in tests to make sure subtraction raises the appropriate exception when this
-- happens.
newtype CoinPairOverflowSub = TwoCoinsSub
    { get2CSub :: (Types.Coin, Types.Coin)
    } deriving (Show, Eq)

instance Arbitrary CoinPairOverflowSub where
    arbitrary = do
        firstCoin <- arbitrary
        let firstWord = Types.unsafeGetCoin firstCoin
            c1 = if firstCoin == maxBound
                then Types.mkCoin $ firstWord - 1
                else firstCoin
        c2 <- arbitrary `suchThat` (> c1)
        return $ TwoCoinsSub (c1, c2)

-- | This datatype has two coins that will never underflow when subtracted.
-- It is therefore safe to subtract them. Useful in tests to show that two coins whose
-- subtraction does not underflow always works.
newtype SafeCoinPairSub = CoinPairSub
    { getPairSub :: (Types.Coin, Types.Coin)
    } deriving (Show, Eq)

instance Arbitrary SafeCoinPairSub where
    arbitrary = do
        c1 <- arbitrary
        let upperBound = Types.unsafeGetCoin c1
        c2 <- Types.mkCoin <$> choose (0, upperBound)
        return $ CoinPairSub (c1, c2)

-- | This datatype has a 'Coin' and an 'Integer' that will always overflow when
-- multiplied.
-- It is used in tests to make sure multiplication raises the appropriate exception when
-- this happens.
newtype CoinPairOverflowMul = TwoCoinsM
    { get2CMul :: (Types.Coin, Integer)
    } deriving (Show, Eq)

instance Arbitrary CoinPairOverflowMul where
    arbitrary = do
        c1 <- arbitrary
        let integralC1 = coinToInteger c1
            lowerBound =
                1 + (coinToInteger $ (maxBound @Types.Coin) `divCoin` integralC1)
            upperBound = coinToInteger (maxBound @Types.Coin)
        c2 <- fromIntegral @Integer <$> choose (lowerBound, upperBound)
        return $ TwoCoinsM (c1, c2)

-- | This datatype has a 'Coin' and an 'Integer'  that will always overflow when
-- multiplied.
-- It is used to make sure coin multiplication by an integer raises the appropriate
-- exception when this happens.
newtype SafeCoinPairMul = CoinPairMul
    { getPairMul :: (Types.Coin, Integer)
    } deriving (Show, Eq)

instance Arbitrary SafeCoinPairMul where
    arbitrary = do
        c1 <- arbitrary
        let upperBound = coinToInteger c1
            highestBound = coinToInteger maxBound
        c2 <- choose (0, div highestBound upperBound)
        return $ CoinPairMul (c1, c2)

-- | 'IntegerToCoinOverflow' is a wrapped over 'Integer'. Its 'Arbitrary' instance makes
-- it so that these integers will always overflow when converted into a 'Coin'.
-- Used in tests to make sure an exception is raised when there is an attempt to turn an
-- excessively large 'Integer' into a 'Coin'.
newtype IntegerToCoinOverflow = LargeInteger
    { getLargeInteger :: Integer
    } deriving (Show, Eq)

instance Arbitrary IntegerToCoinOverflow where
    arbitrary = LargeInteger <$> do
        n <- succ . fromIntegral <$> (arbitrary :: Gen Word)
        let lowerBound = succ . coinToInteger $ maxBound @Types.Coin
        num <- choose (lowerBound, n * lowerBound)
        return $ toInteger num

-- | This datatype has an Integer that will never overflow when turned into a 'Coin'.
-- Useful for testing that conversion between valid 'Integer's and 'Coin's works properly.
newtype IntegerToCoinNoOverflow = Integer
    { getInteger :: Integer
    } deriving (Show, Eq)

instance Arbitrary IntegerToCoinNoOverflow where
    arbitrary =
      Integer . fromIntegral <$> choose (0, Types.unsafeGetCoin $ maxBound @Types.Coin)

instance Arbitrary Types.CoinPortion where
    arbitrary = Types.unsafeCoinPortionFromDouble . (1/) <$> choose (1, 20)

-- | A wrapper over 'Double'. Its 'Arbitrary' instance ensures the 'Double' within can
-- never be converted into a 'CoinPortion' without an exception being raised. Used in
-- tests to safeguard that converting an invalid 'Double' to a 'CoinPortion' always
-- raised an exception.
newtype LessThanZeroOrMoreThanOne = BadCoinPortion
    { getDouble :: Double
    } deriving (Show, Eq)

instance Arbitrary LessThanZeroOrMoreThanOne where
    arbitrary = BadCoinPortion <$> do
        d <- arbitrary
        return $ if (d >= 0 && d <= 1)
            then 10 / d
            else d

-- | Another wrapper over 'Double'. Its 'Arbitrary' instance guarantees the 'Double'
-- inside can always be safely turned into a 'CoinPortion'. Used in tests to ensure
-- converting a valid 'Double' to/from 'CoinPortion' works properly.
newtype DoubleInZeroToOneRange = DoubleInRange
    { getDoubleInRange :: Double
    } deriving (Show, Eq)

instance Arbitrary DoubleInZeroToOneRange where
    arbitrary = DoubleInRange <$> choose (0, 1)

-- | A wrapper over 'Word64'. Its 'Arbitrary' instance guarantees the 'Word64'
-- inside can always be safely converted into 'CoinPortion'. Used in tests to ensure
-- converting a valid 'Word64' to/from 'CoinPortion' works properly.
newtype SafeWord = SafeWord
    { getSafeWord :: Word64
    } deriving (Show, Eq)

instance Arbitrary SafeWord where
    arbitrary = SafeWord . Types.getCoinPortion <$> arbitrary

instance Arbitrary Types.SharedSeed where
    arbitrary = do
        bs <- replicateM sharedSeedLength (choose (0, 255))
        return $ Types.SharedSeed $ BS.pack bs

----------------------------------------------------------------------------
-- Arbitrary types from MainExtra[header/body]data
----------------------------------------------------------------------------

instance Arbitrary Types.ApplicationName where
    arbitrary =
        either (error . mappend "arbitrary @ApplicationName failed: ") identity .
        Types.mkApplicationName .
        toText . map (chr . flip mod 128) . take Types.applicationNameMaxLength <$>
        arbitrary
    shrink = genericShrink

<<<<<<< HEAD
instance Arbitrary Types.BlockVersion where
    arbitrary = genericArbitrary
    shrink = genericShrink

instance Arbitrary Types.SoftwareVersion where
    arbitrary = genericArbitrary
    shrink = genericShrink
=======
derive makeArbitrary ''Types.BlockVersion
derive makeArbitrary ''Types.BlockVersionData
derive makeArbitrary ''Types.SoftwareVersion
>>>>>>> 61fc4515

----------------------------------------------------------------------------
-- Arbitrary types from 'Pos.Core.Fee'
----------------------------------------------------------------------------

deriving instance Arbitrary Fee.Coeff

instance Arbitrary Fee.TxSizeLinear where
    arbitrary = genericArbitrary
    shrink = genericShrink

instance Arbitrary Fee.TxFeePolicy where
    arbitrary = oneof
        [ Fee.TxFeePolicyTxSizeLinear <$> arbitrary
        , do
              policyCode <-
                  -- The lower bound is needed so that
                  -- we don't get codes for known policies.
                  choose (1, maxBound)
              policyPayload <- arbitrary
              return $ Fee.TxFeePolicyUnknown policyCode policyPayload
        ]
    shrink = \case
        Fee.TxFeePolicyTxSizeLinear a ->
            Fee.TxFeePolicyTxSizeLinear <$> shrink a
        Fee.TxFeePolicyUnknown v a ->
            Fee.TxFeePolicyUnknown v <$> shrink a

----------------------------------------------------------------------------
-- Arbitrary types from 'Pos.Core.Genesis'
----------------------------------------------------------------------------

instance Arbitrary G.GenesisCoreData where
    arbitrary = genericArbitrary
    shrink = genericShrink

instance Arbitrary G.StakeDistribution where
    arbitrary = oneof
      [ do stakeholders <- choose (1, 10000)
           coins <- Types.mkCoin <$> choose (stakeholders, 20*1000*1000*1000)
           return (G.FlatStakes (fromIntegral stakeholders) coins)
      , do stakeholders <- choose (1, 10000)
           coins <- Types.mkCoin <$> choose (stakeholders, 20*1000*1000*1000)
           return (G.BitcoinStakes (fromIntegral stakeholders) coins)
      , do sdRichmen <- choose (0, 20)
           sdRichStake <- Types.mkCoin <$> choose (100000, 5000000)
           sdPoor <- choose (0, 20)
           sdPoorStake <- Types.mkCoin <$> choose (1000, 50000)
           return G.RichPoorStakes{..}
      , return G.ExponentialStakes
      , G.ExplicitStakes <$> arbitrary
      ]
    shrink = genericShrink

----------------------------------------------------------------------------
-- Arbitrary miscellaneous types
----------------------------------------------------------------------------

instance Arbitrary Millisecond where
    arbitrary = fromMicroseconds <$> choose (0, 600 * 1000 * 1000)
    shrink = shrinkIntegral

instance Arbitrary Microsecond where
    arbitrary = fromMicroseconds <$> choose (0, 600 * 1000 * 1000)
    shrink = shrinkIntegral

deriving instance Arbitrary Types.Timestamp

newtype SmallHashMap =
    SmallHashMap (HashMap PublicKey (HashMap PublicKey (AsBinary Share)))
    deriving (Show, Generic)

instance Arbitrary SmallHashMap where
    arbitrary = SmallHashMap <$> makeSmall arbitrary
    shrink = genericShrink

instance (Arbitrary a, Integral a) => Arbitrary (UnsignedVarInt a) where
    arbitrary = genericArbitrary
    shrink = genericShrink

instance (Arbitrary a, Integral a) => Arbitrary (SignedVarInt a) where
    arbitrary = genericArbitrary
    shrink = genericShrink

instance (Arbitrary a, Integral a) => Arbitrary (FixedSizeInt a) where
    arbitrary = genericArbitrary
    shrink = genericShrink

instance Arbitrary a => Arbitrary (Attributes a) where
    arbitrary = genericArbitrary
    shrink = genericShrink<|MERGE_RESOLUTION|>--- conflicted
+++ resolved
@@ -21,12 +21,8 @@
 
 import qualified Data.ByteString                   as BS (pack)
 import           Data.Time.Units                   (Microsecond, Millisecond,
-<<<<<<< HEAD
                                                     TimeUnit (..))
-=======
-                                                    fromMicroseconds)
 import           System.Random                     (Random)
->>>>>>> 61fc4515
 import           Test.QuickCheck                   (Arbitrary (..), Gen, choose, oneof,
                                                     scale, shrinkIntegral, suchThat)
 import           Test.QuickCheck.Arbitrary.Generic (genericArbitrary, genericShrink)
@@ -43,12 +39,6 @@
 import           Pos.Core.Constants                (sharedSeedLength)
 import qualified Pos.Core.Fee                      as Fee
 import qualified Pos.Core.Genesis                  as G
-<<<<<<< HEAD
-=======
-import           Pos.Core.Types                    (BlockVersion (..),
-                                                    BlockVersionData (..), Script (..),
-                                                    SoftwareVersion (..))
->>>>>>> 61fc4515
 import qualified Pos.Core.Types                    as Types
 import           Pos.Crypto                        (PublicKey, Share)
 import           Pos.Crypto.Arbitrary              ()
@@ -305,7 +295,6 @@
         arbitrary
     shrink = genericShrink
 
-<<<<<<< HEAD
 instance Arbitrary Types.BlockVersion where
     arbitrary = genericArbitrary
     shrink = genericShrink
@@ -313,11 +302,6 @@
 instance Arbitrary Types.SoftwareVersion where
     arbitrary = genericArbitrary
     shrink = genericShrink
-=======
-derive makeArbitrary ''Types.BlockVersion
-derive makeArbitrary ''Types.BlockVersionData
-derive makeArbitrary ''Types.SoftwareVersion
->>>>>>> 61fc4515
 
 ----------------------------------------------------------------------------
 -- Arbitrary types from 'Pos.Core.Fee'
