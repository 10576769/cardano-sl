{-# LANGUAGE TemplateHaskell #-}
module Pos.Binary.Core.Script () where

import           Universum

import qualified PlutusCore.Program as PLCore
import qualified PlutusCore.Term    as PLCore
import qualified PlutusTypes.ConSig as PLTypes
import qualified PlutusTypes.Type   as PLTypes
import qualified Utils.ABT          as ABT
import qualified Utils.Names        as Names
import qualified Utils.Vars         as Vars

import           Data.Hashable      (Hashable, hashWithSalt)
import           Data.SafeCopy      (SafeCopy(..))
import           Pos.Binary.Class   (Bi (..), deriveSimpleBi, Cons(..), Field(..),
                                     serialize', getCopyBi, putCopyBi, genericEncode, genericDecode)
import           Pos.Core.Script    ()
import           Pos.Core.Types     (Script (..), ScriptVersion)


instance Bi PLCore.Term => SafeCopy PLCore.Term where
    getCopy = getCopyBi
    putCopy = putCopyBi

instance Bi PLCore.Program => SafeCopy PLCore.Program where
    getCopy = getCopyBi
    putCopy = putCopyBi

instance Bi Vars.FreeVar where
  encode = genericEncode
  decode = genericDecode

instance Bi Vars.MetaVar where
  encode = genericEncode
  decode = genericDecode

instance Bi Vars.BoundVar where
  encode = genericEncode
  decode = genericDecode

instance Bi PLTypes.TyConSig where
  encode = genericEncode
  decode = genericDecode

instance Bi PLTypes.ConSig where
  encode = genericEncode
  decode = genericDecode

instance Bi PLTypes.PolymorphicType where
  encode = genericEncode
  decode = genericDecode

instance Bi a => Bi (Names.Sourced a) where
  encode = genericEncode
  decode = genericDecode

instance Bi ABT.Variable where
  encode = genericEncode
  decode = genericDecode

instance Bi (f (ABT.Scope f)) => Bi (ABT.ABT f) where
  encode = genericEncode
  decode = genericDecode

instance Bi (f (ABT.Scope f)) => Bi (ABT.Scope f) where
  encode = genericEncode
  decode = genericDecode

instance Bi r => Bi (PLCore.ClauseF r) where
  encode = genericEncode
  decode = genericDecode

instance Bi a => Bi (PLCore.TermF a) where
  encode = genericEncode
  decode = genericDecode

instance Bi a => Bi (PLCore.PatternF a) where
  encode = genericEncode
  decode = genericDecode

instance Bi a => Bi (PLTypes.TypeF a) where
  encode = genericEncode
  decode = genericDecode

instance Bi PLCore.PrimData where
  encode = genericEncode
  decode = genericDecode

instance Bi PLCore.Program where
<<<<<<< HEAD
  encode = genericEncode
  decode = genericDecode

deriveSimpleBi ''Script [
    Cons 'Script [
        Field [| scrVersion :: ScriptVersion |],
        Field [| scrScript  :: LByteString   |]
    ]]

instance Hashable PLCore.Term where
    hashWithSalt s = hashWithSalt s . serialize'

instance Hashable PLCore.Program where
    hashWithSalt s = hashWithSalt s . serialize'
=======
    size = Store.size
    {-# INLINE size #-}
    get = label "PLCore.Program" $ Store.peek
    {-# INLINE get #-}
    put = labelP "PLCore.Program" . Store.poke
    {-# INLINE put #-}

instance Cbor.Bi PLCore.Program where
  encode = storeEncode
  decode = storeDecode

instance Bi Script where
    get = label "Script" $ do
        UnsignedVarInt scrVersion <- get
        scrScript                 <- get
        pure Script{..}
    sizeNPut = labelS "Script" $
        putField (UnsignedVarInt . scrVersion) <>
        putField scrScript

Cbor.deriveSimpleBi ''Script [
    Cbor.Cons 'Script [
        Cbor.Field [| scrVersion :: ScriptVersion |],
        Cbor.Field [| scrScript  :: ByteString   |]
    ]]
>>>>>>> 541feeca
<|MERGE_RESOLUTION|>--- conflicted
+++ resolved
@@ -88,45 +88,17 @@
   decode = genericDecode
 
 instance Bi PLCore.Program where
-<<<<<<< HEAD
   encode = genericEncode
   decode = genericDecode
 
 deriveSimpleBi ''Script [
     Cons 'Script [
         Field [| scrVersion :: ScriptVersion |],
-        Field [| scrScript  :: LByteString   |]
+        Field [| scrScript  :: ByteString   |]
     ]]
 
 instance Hashable PLCore.Term where
     hashWithSalt s = hashWithSalt s . serialize'
 
 instance Hashable PLCore.Program where
-    hashWithSalt s = hashWithSalt s . serialize'
-=======
-    size = Store.size
-    {-# INLINE size #-}
-    get = label "PLCore.Program" $ Store.peek
-    {-# INLINE get #-}
-    put = labelP "PLCore.Program" . Store.poke
-    {-# INLINE put #-}
-
-instance Cbor.Bi PLCore.Program where
-  encode = storeEncode
-  decode = storeDecode
-
-instance Bi Script where
-    get = label "Script" $ do
-        UnsignedVarInt scrVersion <- get
-        scrScript                 <- get
-        pure Script{..}
-    sizeNPut = labelS "Script" $
-        putField (UnsignedVarInt . scrVersion) <>
-        putField scrScript
-
-Cbor.deriveSimpleBi ''Script [
-    Cbor.Cons 'Script [
-        Cbor.Field [| scrVersion :: ScriptVersion |],
-        Cbor.Field [| scrScript  :: ByteString   |]
-    ]]
->>>>>>> 541feeca
+    hashWithSalt s = hashWithSalt s . serialize'