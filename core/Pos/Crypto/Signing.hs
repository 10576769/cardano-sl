{-# LANGUAGE TemplateHaskell      #-}

-- | Signing done with public/private keys.
module Pos.Crypto.Signing
       (
       -- * Keys
         PublicKey (..)
       , SecretKey (..)
       , emptyPass
       , keyGen
       , deterministicKeyGen
       , toPublic
       , formatFullPublicKey
       , fullPublicKeyF
       , fullPublicKeyHexF
       , parseFullPublicKey

       -- * Signing and verification
       , Signature (..)
       , sign
       , checkSig
       , fullSignatureHexF

       , Signed (..)
       , mkSigned

       -- * Versions for raw bytestrings
       , signRaw
       , verifyRaw

       -- * Proxy signature scheme
       , ProxyCert (..)
       , createProxyCert
       , verifyProxyCert
       , ProxySecretKey (..)
       , createProxySecretKey
       , verifyProxySecretKey
       , ProxySignature (..)
       , proxySign
       , proxyVerify
       ) where

import qualified Cardano.Crypto.Wallet  as CC
-- import qualified Cardano.Crypto.Wallet.Encrypted as CC
-- import qualified Crypto.ECC.Edwards25519         as Ed25519
import           Data.ByteArray         (ScrubbedBytes)
<<<<<<< HEAD
import qualified Data.ByteArray         as BA
=======
>>>>>>> 0e1c901c
import qualified Data.ByteString        as BS
import qualified Data.ByteString.Lazy   as BSL
import           Data.Coerce            (coerce)
import           Data.Hashable          (Hashable)
import qualified Data.Text.Buildable    as B
import           Data.Text.Lazy.Builder (Builder)
import           Formatting             (Format, bprint, build, fitLeft, later, (%), (%.))
import           Prelude                (show)
import qualified Serokell.Util.Base16   as B16
import qualified Serokell.Util.Base64   as Base64 (decode, formatBase64)
import           Serokell.Util.Text     (pairF)
import           Universum              hiding (show)

import           Pos.Binary.Class       (Bi, Raw)
import qualified Pos.Binary.Class       as Bi
import           Pos.Crypto.Hashing     (hash)
import           Pos.Crypto.Random      (secureRandomBS)
import           Pos.Crypto.SignTag     (SignTag, signTag)

----------------------------------------------------------------------------
-- Keys, key generation & printing & decoding
----------------------------------------------------------------------------

-- | Wrapper around 'CC.XPub'.
newtype PublicKey = PublicKey CC.XPub
    deriving (Eq, Ord, Show, Generic, NFData, Hashable, Typeable)

-- | Wrapper around 'CC.XPrv'.
newtype SecretKey = SecretKey CC.XPrv
    deriving (NFData)

-- | Generate a public key from a secret key. Fast (it just drops some bytes
-- off the secret key).
toPublic :: SecretKey -> PublicKey
toPublic (SecretKey k) = PublicKey (CC.toXPub k)

-- | Direct comparison of secret keys is a security issue (cc @vincent)
instance Bi SecretKey => Eq SecretKey where
    a == b = hash a == hash b

instance Show SecretKey where
    show sk = "<secret of " ++ show (toPublic sk) ++ ">"

instance Bi PublicKey => B.Buildable PublicKey where
    build = bprint ("pub:"%shortPublicKeyHexF)

instance Bi PublicKey => B.Buildable SecretKey where
    build = bprint ("sec:"%shortPublicKeyHexF) . toPublic

-- | 'Builder' for 'PublicKey' to show it in base64 encoded form.
formatFullPublicKey :: PublicKey -> Builder
formatFullPublicKey (PublicKey pk) =
    Base64.formatBase64 . CC.unXPub $ pk

-- | Formatter for 'PublicKey' to show it in base64.
fullPublicKeyF :: Format r (PublicKey -> r)
fullPublicKeyF = later formatFullPublicKey

-- | Formatter for 'PublicKey' to show it in hex.
fullPublicKeyHexF :: Format r (PublicKey -> r)
fullPublicKeyHexF = later $ \(PublicKey x) -> B16.formatBase16 . CC.unXPub $ x

-- | Formatter for 'PublicKey' to show it in hex, but only first 8 chars.
shortPublicKeyHexF :: Format r (PublicKey -> r)
shortPublicKeyHexF = fitLeft 8 %. fullPublicKeyHexF

-- | Parse 'PublicKey' from base64 encoded string.
parseFullPublicKey :: (Bi PublicKey) => Text -> Maybe PublicKey
parseFullPublicKey s = do
    b <- rightToMaybe $ Base64.decode s
    (unconsumed, _, a) <- rightToMaybe $ Bi.decodeOrFail (BSL.fromStrict b)
    guard $ BSL.null unconsumed
    pure a

emptyPass :: ScrubbedBytes
emptyPass = BA.replicate 32 0

-- TODO: this is just a placeholder for actual (not ready yet) derivation
-- of keypair from seed in cardano-crypto API
createKeypairFromSeed :: BS.ByteString -> Maybe (CC.XPub, CC.XPrv)
createKeypairFromSeed seed = do
    prv <- CC.generate seed emptyPass
    return (CC.toXPub prv, prv)

-- | Generate a key pair.
keyGen :: MonadIO m => m (PublicKey, SecretKey)
keyGen = liftIO $ do
    seed <- secureRandomBS 32
    case createKeypairFromSeed seed of
        Nothing -> error "Pos.Crypto.Signing.keyGen:\
                         \ createKeypairFromSeed_ failed"
        Just (pk, sk) -> return (PublicKey pk, SecretKey sk)

-- | Create key pair deterministically from 32 bytes.
deterministicKeyGen :: BS.ByteString -> Maybe (PublicKey, SecretKey)
deterministicKeyGen seed =
    bimap PublicKey SecretKey <$> createKeypairFromSeed seed

----------------------------------------------------------------------------
-- Signatures
----------------------------------------------------------------------------

-- | Wrapper around 'CC.XSignature'.
newtype Signature a = Signature CC.XSignature
    deriving (Eq, Ord, Show, Generic, NFData, Hashable, Typeable)

instance B.Buildable (Signature a) where
    build _ = "<signature>"

-- | Formatter for 'Signature' to show it in hex.
fullSignatureHexF :: Format r (Signature a -> r)
fullSignatureHexF = later $ \(Signature x) ->
    B16.formatBase16 . CC.unXSignature $ x

-- | Encode something with 'Binary' and sign it.
sign
    :: Bi a
    => SignTag         -- ^ See docs for 'SignTag'
    -> SecretKey
    -> a
    -> Signature a
sign t k = coerce . signRaw (Just t) k . Bi.encodeStrict

-- | Sign a bytestring.
signRaw
    :: Maybe SignTag   -- ^ See docs for 'SignTag'. Unlike in 'sign', we
                       -- allow no tag to be provided just in case you need
                       -- to sign /exactly/ the bytestring you provided
    -> SecretKey
    -> ByteString
    -> Signature Raw
signRaw mbTag (SecretKey k) x = Signature (CC.sign emptyPass k (tag <> x))
  where
    tag = maybe mempty signTag mbTag

-- CHECK: @checkSig
-- | Verify a signature.
-- #verifyRaw
checkSig :: Bi a => SignTag -> PublicKey -> a -> Signature a -> Bool
checkSig t k x s = verifyRaw (Just t) k (Bi.encodeStrict x) (coerce s)

-- CHECK: @verifyRaw
-- | Verify raw 'ByteString'.
verifyRaw :: Maybe SignTag -> PublicKey -> ByteString -> Signature Raw -> Bool
verifyRaw mbTag (PublicKey k) x (Signature s) = CC.verify k (tag <> x) s
  where
    tag = maybe mempty signTag mbTag

-- | Value and signature for this value.
data Signed a = Signed
    { signedValue :: !a              -- ^ Value to be signed
    , signedSig   :: !(Signature a)  -- ^ 'Signature' of 'signedValue'
    } deriving (Show, Eq, Ord, Generic)

-- | Smart constructor for 'Signed' data type with proper signing.
mkSigned :: (Bi a) => SignTag -> SecretKey -> a -> Signed a
mkSigned t sk x = Signed x (sign t sk x)

----------------------------------------------------------------------------
-- Proxy signing
----------------------------------------------------------------------------

-- | Proxy certificate, made of ω + public key of delegate.
newtype ProxyCert w = ProxyCert { unProxyCert :: CC.XSignature }
    deriving (Eq, Ord, Show, Generic, NFData, Hashable)

instance B.Buildable (ProxyCert w) where
    build _ = "<proxy_cert>"

-- | Proxy certificate creation from secret key of issuer, public key
-- of delegate and the message space ω.
createProxyCert :: (Bi w) => SecretKey -> PublicKey -> w -> ProxyCert w
createProxyCert (SecretKey issuerSk) (PublicKey delegatePk) o =
    coerce $
    ProxyCert $
    CC.sign emptyPass issuerSk $
    mconcat
        ["00", CC.unXPub delegatePk, Bi.encodeStrict o]

-- | Checks if certificate is valid, given issuer pk, delegate pk and ω.
verifyProxyCert :: (Bi w) => PublicKey -> PublicKey -> w -> ProxyCert w -> Bool
verifyProxyCert (PublicKey issuerPk) (PublicKey delegatePk) o (ProxyCert sig) =
    CC.verify
        issuerPk
        (mconcat ["00", CC.unXPub delegatePk, Bi.encodeStrict o])
        sig

-- | Convenient wrapper for secret key, that's basically ω plus
-- certificate.
data ProxySecretKey w = ProxySecretKey
    { pskOmega      :: w
    , pskIssuerPk   :: PublicKey
    , pskDelegatePk :: PublicKey
    , pskCert       :: ProxyCert w
    } deriving (Eq, Ord, Show, Generic)

instance NFData w => NFData (ProxySecretKey w)
instance Hashable w => Hashable (ProxySecretKey w)

instance {-# OVERLAPPABLE #-}
         (B.Buildable w, Bi PublicKey) => B.Buildable (ProxySecretKey w) where
    build (ProxySecretKey w iPk dPk _) =
        bprint ("ProxySk { w = "%build%", iPk = "%build%", dPk = "%build%" }") w iPk dPk

instance (B.Buildable w, Bi PublicKey) => B.Buildable (ProxySecretKey (w,w)) where
    build (ProxySecretKey w iPk dPk _) =
        bprint ("ProxySk { w = "%pairF%", iPk = "%build%", dPk = "%build%" }") w iPk dPk

-- | Creates proxy secret key
createProxySecretKey :: (Bi w) => SecretKey -> PublicKey -> w -> ProxySecretKey w
createProxySecretKey issuerSk delegatePk w =
    ProxySecretKey w (toPublic issuerSk) delegatePk $ createProxyCert issuerSk delegatePk w

-- | Checks if proxy secret key is valid (the signature/cert inside is
-- correct).
verifyProxySecretKey :: (Bi w) => ProxySecretKey w -> Bool
verifyProxySecretKey ProxySecretKey{..} =
    verifyProxyCert pskIssuerPk pskDelegatePk pskOmega pskCert

-- | Delegate signature made with certificate-based permission. @a@
-- stays for message type used in proxy (ω in the implementation
-- notes), @b@ for type of message signed.
data ProxySignature w a = ProxySignature
    { pdOmega      :: w
    , pdDelegatePk :: PublicKey
    , pdCert       :: ProxyCert w
    , pdSig        :: CC.XSignature
    } deriving (Eq, Ord, Show, Generic)

instance NFData w => NFData (ProxySignature w a)
instance Hashable w => Hashable (ProxySignature w a)

instance {-# OVERLAPPABLE #-}
         (B.Buildable w, Bi PublicKey) => B.Buildable (ProxySignature w a) where
    build ProxySignature{..} =
        bprint ("Proxy signature { w = "%build%", delegatePk = "%build%" }")
               pdOmega pdDelegatePk

instance (B.Buildable w, Bi PublicKey) => B.Buildable (ProxySignature (w,w) a) where
    build ProxySignature{..} =
        bprint ("Proxy signature { w = "%pairF%", delegatePk = "%build%" }")
               pdOmega pdDelegatePk

-- | Make a proxy delegate signature with help of certificate. If the
-- delegate secret key passed doesn't pair with delegate public key in
-- certificate inside, we panic. Please check this condition outside
-- of this function.
proxySign
    :: (Bi a)
    => SignTag -> SecretKey -> ProxySecretKey w -> a -> ProxySignature w a
proxySign t sk@(SecretKey delegateSk) ProxySecretKey{..} m
    | toPublic sk /= pskDelegatePk =
        error "proxySign called with irrelevant certificate"
    | otherwise =
        ProxySignature
        { pdOmega = pskOmega
        , pdDelegatePk = pskDelegatePk
        , pdCert = pskCert
        , pdSig = sigma
        }
  where
    PublicKey issuerPk = pskIssuerPk
    sigma =
        CC.sign emptyPass delegateSk $
        mconcat
            -- it's safe to put the tag after issuerPk because `CC.unXPub
            -- issuerPk` always takes 64 bytes
            ["01", CC.unXPub issuerPk, signTag t, Bi.encodeStrict m]

-- CHECK: @proxyVerify
-- | Verify delegated signature given issuer's pk, signature, message
-- space predicate and message itself.
proxyVerify
    :: (Bi w, Bi a)
    => SignTag -> PublicKey -> ProxySignature w a -> (w -> Bool) -> a -> Bool
proxyVerify t iPk@(PublicKey issuerPk) ProxySignature{..} omegaPred m =
    and [predCorrect, certValid, sigValid]
  where
    PublicKey pdDelegatePkRaw = pdDelegatePk
    predCorrect = omegaPred pdOmega
    certValid = verifyProxyCert iPk pdDelegatePk pdOmega pdCert
    sigValid =
        CC.verify
            pdDelegatePkRaw
            (mconcat
                 [ "01"
                 , CC.unXPub issuerPk
                 , signTag t
                 , Bi.encodeStrict m
                 ])
            pdSig<|MERGE_RESOLUTION|>--- conflicted
+++ resolved
@@ -1,4 +1,4 @@
-{-# LANGUAGE TemplateHaskell      #-}
+{-# LANGUAGE TemplateHaskell #-}
 
 -- | Signing done with public/private keys.
 module Pos.Crypto.Signing
@@ -44,10 +44,7 @@
 -- import qualified Cardano.Crypto.Wallet.Encrypted as CC
 -- import qualified Crypto.ECC.Edwards25519         as Ed25519
 import           Data.ByteArray         (ScrubbedBytes)
-<<<<<<< HEAD
 import qualified Data.ByteArray         as BA
-=======
->>>>>>> 0e1c901c
 import qualified Data.ByteString        as BS
 import qualified Data.ByteString.Lazy   as BSL
 import           Data.Coerce            (coerce)
