--- conflicted
+++ resolved
@@ -17,7 +17,7 @@
 -- because stack doesn't seem to take "buildable: False" into account when
 -- calculating the build plan.
 Flag for-installer
-  default:     False 
+  default:     False
   manual:      True
 
   description: Build a reduced set of components (only what is needed for the
@@ -427,15 +427,11 @@
                        , aeson
                        , attoparsec
                        , base
-<<<<<<< HEAD
                        , bytestring
                        , cardano-sl
                        , cardano-sl-block
+                       , cardano-sl-core
                        , cardano-sl-infra
-                       , cardano-sl-core
-=======
-                       , cardano-sl-block
->>>>>>> 339b06ba
                        , cardano-sl-txp
                        , cardano-sl-util
                        , containers
