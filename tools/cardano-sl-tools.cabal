name:                cardano-sl-tools
<<<<<<< HEAD
version:             0.6.2
=======
version:             0.6.0
>>>>>>> 3c38f486
synopsis:            Cardano SL - Tools
description:         Cardano SL - Tools
license:             MIT
license-file:        LICENSE
author:              Serokell
maintainer:          hi@serokell.io
copyright:           2016 IOHK
category:            Currency
build-type:          Simple
cabal-version:       >=1.10

-- Note: for components that we don't want to build, we add both "buildable:
-- False" *and* wrap build-depends into "if !flag(for-installer)". This is
-- because stack doesn't seem to take "buildable: False" into account when
-- calculating the build plan.
Flag for-installer
  default:     False
  manual:      True

  description: Build a reduced set of components (only what is needed for the
               installer)

executable cardano-analyzer
  hs-source-dirs:      src/analyzer
  main-is:             Main.hs
  other-modules:       AnalyzerOptions
  if !flag(for-installer)
   build-depends:      base
                     , aeson
                     , ansi-wl-pprint
                     , attoparsec
                     , bytestring
                     , cardano-sl-core
                     , cardano-sl-infra
                     , cardano-sl
                     , formatting
                     , log-warper
                     , neat-interpolation
                     , optparse-applicative
                     , serokell-util >= 0.1.3.4
                     , text
                     , time
                     , time-units
                     , universum >= 0.1.11
                     , unordered-containers
  default-language:    Haskell2010
  ghc-options:         -threaded -rtsopts
                       -Wall
                       -fno-warn-orphans
                       -O2

  -- linker speed up for linux
  if os(linux)
    ghc-options:       -optl-fuse-ld=gold
    ld-options:        -fuse-ld=gold

  default-extensions:   DeriveDataTypeable
                        DeriveGeneric
                        GeneralizedNewtypeDeriving
                        StandaloneDeriving
                        FlexibleContexts
                        FlexibleInstances
                        MultiParamTypeClasses
                        FunctionalDependencies
                        DefaultSignatures
                        NoImplicitPrelude
                        OverloadedStrings
                        RecordWildCards
                        TypeApplications
                        TupleSections
                        ViewPatterns
                        LambdaCase
                        MultiWayIf
                        ConstraintKinds
                        UndecidableInstances
                        BangPatterns
                        ScopedTypeVariables

  build-tools: cpphs >= 1.19
  ghc-options: -pgmP cpphs -optP --cpp

  if flag(for-installer)
    buildable: False

executable cardano-dht-keygen
  hs-source-dirs:      src/dht-keygen
  main-is:             Main.hs
  if !flag(for-installer)
   build-depends:      QuickCheck
                     , base
                     , aeson
                     , array
                     , bytestring
                     , data-default
                     , cardano-sl-core
                     , cardano-sl
                     , filepath
                     , formatting
                     , kademlia
                     , lens
                     , log-warper
                     , optparse-applicative
                     , parsec
                     , random
                     , random-shuffle
                     , serokell-util >= 0.1.3.4
                     , stm
                     , text
                     , time
                     , universum >= 0.1.11
                     , unordered-containers
                     , vector
  default-language:    Haskell2010
  ghc-options:         -threaded -rtsopts
                       -Wall
                       -fno-warn-orphans
                       -O2

  -- linker speed up for linux
  if os(linux)
    ghc-options:       -optl-fuse-ld=gold
    ld-options:        -fuse-ld=gold

  default-extensions:   DeriveDataTypeable
                        DeriveGeneric
                        GeneralizedNewtypeDeriving
                        StandaloneDeriving
                        FlexibleContexts
                        FlexibleInstances
                        MultiParamTypeClasses
                        FunctionalDependencies
                        DefaultSignatures
                        NoImplicitPrelude
                        OverloadedStrings
                        RecordWildCards
                        TypeApplications
                        TupleSections
                        ViewPatterns
                        LambdaCase
                        MultiWayIf
                        ConstraintKinds
                        UndecidableInstances
                        BangPatterns
                        ApplicativeDo
                        ScopedTypeVariables

  build-tools: cpphs >= 1.19
  ghc-options: -pgmP cpphs -optP --cpp

  if flag(for-installer)
    buildable: False

executable cardano-genupdate
  hs-source-dirs:      src/genupdate
  main-is:             Main.hs
  build-depends:       base
                     , ansi-wl-pprint
                     , bytestring
                     , cardano-sl
                     , cryptonite
                     , neat-interpolation
                     , optparse-applicative
                     , filepath
                     , formatting
                     , system-filepath
                     , process
                     , tar
                     , text
                     , universum
                     , unix-compat
  default-language:    Haskell2010
  ghc-options:         -threaded
                       -Wall
                       -O2

  -- linker speed up for linux
  if os(linux)
    ghc-options:       -optl-fuse-ld=gold
    ld-options:        -fuse-ld=gold

  default-extensions:  OverloadedStrings
                       NoImplicitPrelude
                       BangPatterns
                       ApplicativeDo
                       RecordWildCards
                       ScopedTypeVariables

executable cardano-keygen
  hs-source-dirs:      src/keygen
  main-is:             Main.hs
  other-modules:       KeygenOptions
                     , Avvm
                     , Testnet
  if !flag(for-installer)
   build-depends:      Glob
                     , QuickCheck >= 2.9
                     , aeson
                     , ansi-wl-pprint
                     , base
                     , bytestring >= 0.10
                     , cardano-sl
                     , cardano-sl-core
                     , cardano-sl-txp
                     , containers
                     , cryptonite
                     , directory
                     , ed25519
                     , filepath
                     , formatting
                     , lens
                     , log-warper
                     , neat-interpolation
                     , optparse-applicative >= 0.12
                     , parsec
                     , random >= 1.1
                     , serokell-util >= 0.1
                     , text
                     , universum >= 0.1
                     , unordered-containers
  default-language:    Haskell2010
  ghc-options:         -threaded -rtsopts
                       -Wall
                       -fno-warn-orphans
                       -O2

  -- linker speed up for linux
  if os(linux)
    ghc-options:       -optl-fuse-ld=gold
    ld-options:        -fuse-ld=gold

  default-extensions:   DeriveDataTypeable
                        DeriveGeneric
                        GeneralizedNewtypeDeriving
                        StandaloneDeriving
                        FlexibleContexts
                        FlexibleInstances
                        MultiParamTypeClasses
                        FunctionalDependencies
                        DefaultSignatures
                        NoImplicitPrelude
                        OverloadedStrings
                        RecordWildCards
                        TypeApplications
                        TupleSections
                        ViewPatterns
                        LambdaCase
                        MultiWayIf
                        ConstraintKinds
                        UndecidableInstances
                        BangPatterns
                        ScopedTypeVariables

  if flag(for-installer)
    buildable: False
  else
    buildable: True

executable cardano-launcher
  hs-source-dirs:      src/launcher
  main-is:             Main.hs
  build-depends:       ansi-wl-pprint
                     , async
                     , base
                     , cardano-report-server >= 0.2.1
                     , log-warper
                     , cardano-sl
                     , cardano-sl-infra
                     , directory
                     , filepath
                     , neat-interpolation
                     , optparse-applicative
                     , formatting
                     , process
                     , system-filepath
                     , text
                     , universum
                     , lens
  default-language:    Haskell2010
  ghc-options:         -threaded
                       -Wall
                       -O2

  -- linker speed up for linux
  if os(linux)
    ghc-options:       -optl-fuse-ld=gold
    ld-options:        -fuse-ld=gold

  default-extensions:  OverloadedStrings
                       RecordWildCards
                       TupleSections
                       TypeApplications
                       BangPatterns
                       ScopedTypeVariables

  if os(windows)
    LD-Options:     -mwindows

executable cardano-addr-convert
  hs-source-dirs:      src/addr-convert
  main-is:             Main.hs
  build-depends:       base
                     , ansi-wl-pprint
                     , bytestring
                     , cardano-sl
                     , cardano-sl-core
                     , directory
                     , filepath
                     , neat-interpolation
                     , optparse-applicative
                     , process
                     , serokell-util
                     , system-filepath
                     , text
                     , universum
                     , lens
  default-language:    Haskell2010
  ghc-options:         -threaded
                       -Wall
                       -O2

  -- linker speed up for linux
  if os(linux)
    ghc-options:       -optl-fuse-ld=gold
    ld-options:        -fuse-ld=gold

  default-extensions:   DeriveDataTypeable
                        DeriveGeneric
                        GeneralizedNewtypeDeriving
                        StandaloneDeriving
                        FlexibleContexts
                        FlexibleInstances
                        MultiParamTypeClasses
                        FunctionalDependencies
                        DefaultSignatures
                        NoImplicitPrelude
                        OverloadedStrings
                        RecordWildCards
                        TypeApplications
                        TupleSections
                        ViewPatterns
                        LambdaCase
                        MultiWayIf
                        ConstraintKinds
                        UndecidableInstances
                        ApplicativeDo
                        ScopedTypeVariables

executable cardano-cli-docs
  hs-source-dirs:      src/cli-docs
  main-is:             Main.hs
  if !flag(for-installer)
   build-depends:      base
                     , bytestring
                     , cardano-sl
                     , directory
                     , filepath
                     , neat-interpolation
                     , optparse-applicative
                     , process
                     , text
                     , universum >= 0.1.11
  default-language:    Haskell2010
  ghc-options:         -threaded -rtsopts
                       -Wall
                       -fno-warn-orphans
                       -O2

  -- linker speed up for linux
  if os(linux)
    ghc-options:       -optl-fuse-ld=gold
    ld-options:        -fuse-ld=gold

  default-extensions:   NoImplicitPrelude
                        BangPatterns
                        RecordWildCards
                        OverloadedStrings
                        ApplicativeDo
                        ScopedTypeVariables

  build-tools: cpphs >= 1.19
  ghc-options: -pgmP cpphs -optP --cpp

  if flag(for-installer)
    buildable: False

executable cardano-block-gen
  hs-source-dirs:      src/block-gen
  main-is:             Main.hs
  other-modules:       Options
                       Context
                       Error
  if !flag(for-installer)
   build-depends:      QuickCheck
                     , base
                     , ansi-wl-pprint
                     , containers
                     , cardano-sl-core
                     , cardano-sl-db
                     , cardano-sl-lrc
                     , cardano-sl-infra
                     , cardano-sl-ssc
                     , cardano-sl-txp
                     , cardano-sl
                     , data-default
                     , directory
                     , ether
                     , formatting
                     , lens
                     , log-warper
                     , MonadRandom
                     , mtl
                     , neat-interpolation
                     , node-sketch
                     , optparse-applicative
                     , random
                     , text-format
                     , universum >= 0.1.11
                     , unordered-containers
  default-language:    Haskell2010
  ghc-options:         -threaded -rtsopts
                       -Wall
                       -fno-warn-orphans
                       -O2

  -- linker speed up for linux
  if os(linux)
    ghc-options:       -optl-fuse-ld=gold
    ld-options:        -fuse-ld=gold

  default-extensions:   RecordWildCards
                        NoImplicitPrelude
                        MultiParamTypeClasses
                        FlexibleInstances
                        LambdaCase
                        OverloadedStrings
                        FlexibleContexts
                        TypeApplications
                        ScopedTypeVariables

  build-tools: cpphs >= 1.19
  ghc-options: -pgmP cpphs -optP --cpp

  if flag(for-installer)
    buildable: False

executable cardano-post-mortem
  hs-source-dirs:      src/post-mortem
  main-is:             Main.hs
  other-modules:       JSONLog
                     , Options
                     , Statistics
                     , Statistics.Block
                     , Statistics.Chart
                     , Statistics.CSV
                     , Statistics.Focus
                     , Statistics.Graph
                     , Statistics.Histogram
                     , Statistics.MemPool
                     , Statistics.Report
                     , Statistics.Throughput
                     , Statistics.Tx
                     , Types
                     , Util.Aeson
                     , Util.Pipes
                     , Util.Safe
  if !flag(for-installer)
    buildable: True
    build-depends:       base
                       , aeson
                       , attoparsec
                       , cardano-sl
                       , cardano-sl-core
                       , cardano-sl-txp
                       , Chart
                       , Chart-diagrams
                       , containers
                       , directory
                       , filepath
                       , fgl
                       , graphviz
                       , foldl
                       , MonadRandom
                       , optparse-applicative
                       , pipes
                       , pipes-bytestring
                       , pipes-interleave
                       , pipes-safe
                       , process
                       , random
                       , text
                       , time-units
                       , universum >= 0.1.11
  else
    buildable: False
  default-language:    Haskell2010
  ghc-options:         -threaded
                       -Wall
                       -O2
  -- linker speed up for linux
  if os(linux)
    ghc-options:       -optl-fuse-ld=gold
    ld-options:        -fuse-ld=gold

  default-extensions:   DeriveDataTypeable
                        DeriveGeneric
                        GeneralizedNewtypeDeriving
                        StandaloneDeriving
                        FlexibleContexts
                        FlexibleInstances
                        MultiParamTypeClasses
                        FunctionalDependencies
                        DefaultSignatures
                        NoImplicitPrelude
                        OverloadedStrings
                        RecordWildCards
                        TypeApplications
                        TupleSections
                        ViewPatterns
                        LambdaCase
                        MultiWayIf
                        ConstraintKinds
                        UndecidableInstances
                        ScopedTypeVariables
                        ScopedTypeVariables
                        BangPatterns<|MERGE_RESOLUTION|>--- conflicted
+++ resolved
@@ -1,9 +1,5 @@
 name:                cardano-sl-tools
-<<<<<<< HEAD
 version:             0.6.2
-=======
-version:             0.6.0
->>>>>>> 3c38f486
 synopsis:            Cardano SL - Tools
 description:         Cardano SL - Tools
 license:             MIT
